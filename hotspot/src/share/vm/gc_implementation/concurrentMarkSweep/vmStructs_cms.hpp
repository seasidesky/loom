/*
 * Copyright (c) 2007 Sun Microsystems, Inc.  All Rights Reserved.
 * DO NOT ALTER OR REMOVE COPYRIGHT NOTICES OR THIS FILE HEADER.
 *
 * This code is free software; you can redistribute it and/or modify it
 * under the terms of the GNU General Public License version 2 only, as
 * published by the Free Software Foundation.
 *
 * This code is distributed in the hope that it will be useful, but WITHOUT
 * ANY WARRANTY; without even the implied warranty of MERCHANTABILITY or
 * FITNESS FOR A PARTICULAR PURPOSE.  See the GNU General Public License
 * version 2 for more details (a copy is included in the LICENSE file that
 * accompanied this code).
 *
 * You should have received a copy of the GNU General Public License version
 * 2 along with this work; if not, write to the Free Software Foundation,
 * Inc., 51 Franklin St, Fifth Floor, Boston, MA 02110-1301 USA.
 *
 * Please contact Sun Microsystems, Inc., 4150 Network Circle, Santa Clara,
 * CA 95054 USA or visit www.sun.com if you need additional information or
 * have any questions.
 *
 */

#define VM_STRUCTS_CMS(nonstatic_field, \
                   volatile_nonstatic_field, \
                   static_field) \
  nonstatic_field(CompactibleFreeListSpace,    _collector,                                    CMSCollector*)                         \
  nonstatic_field(CompactibleFreeListSpace,    _bt,                                           BlockOffsetArrayNonContigSpace)        \
                                                                                                                                     \
  nonstatic_field(CMSPermGen,                  _gen,                                          ConcurrentMarkSweepGeneration*)        \
  nonstatic_field(CMSBitMap,                   _bmStartWord,                                  HeapWord*)                             \
  nonstatic_field(CMSBitMap,                   _bmWordSize,                                   size_t)                                \
  nonstatic_field(CMSBitMap,                   _shifter,                                      const int)                            \
  nonstatic_field(CMSBitMap,                      _bm,                                           BitMap)                            \
  nonstatic_field(CMSBitMap,                   _virtual_space,                                VirtualSpace)                         \
  nonstatic_field(CMSCollector,                _markBitMap,                                   CMSBitMap)                             \
  nonstatic_field(ConcurrentMarkSweepGeneration, _cmsSpace,                                   CompactibleFreeListSpace*)             \
     static_field(ConcurrentMarkSweepThread,   _collector,                                    CMSCollector*)                         \
  volatile_nonstatic_field(FreeChunk,          _size,                                         size_t)                                \
  nonstatic_field(FreeChunk,                   _next,                                         FreeChunk*)                            \
<<<<<<< HEAD
  nonstatic_field(FreeChunk,                   _prev,                                         FreeChunk*)                            \
  nonstatic_field(FreeChunk,                   _size,                                         size_t)                                \
  nonstatic_field(LinearAllocBlock,            _word_size,                                    size_t)                                \
  nonstatic_field(FreeList,                    _size,                                         size_t)                                \
  nonstatic_field(FreeList,                    _count,                                        ssize_t)                               \
  nonstatic_field(BinaryTreeDictionary,        _totalSize,                                    size_t)                                \
  nonstatic_field(CompactibleFreeListSpace,    _dictionary,                                   FreeBlockDictionary*)                  \
  nonstatic_field(CompactibleFreeListSpace,    _indexedFreeList[0],                           FreeList)                              \
  nonstatic_field(CompactibleFreeListSpace,    _smallLinearAllocBlock,                        LinearAllocBlock)

=======
  nonstatic_field(FreeChunk,                   _prev,                                         FreeChunk*)
>>>>>>> c7f134ba

#define VM_TYPES_CMS(declare_type,                                        \
                     declare_toplevel_type)                               \
                                                                          \
           declare_type(ConcurrentMarkSweepGeneration,CardGeneration)     \
           declare_type(CompactibleFreeListSpace,     CompactibleSpace)   \
           declare_type(CMSPermGenGen,                ConcurrentMarkSweepGeneration) \
           declare_type(CMSPermGen,                   PermGen)            \
           declare_type(ConcurrentMarkSweepThread,    NamedThread)        \
           declare_type(SurrogateLockerThread, JavaThread)                \
  declare_toplevel_type(CMSCollector)                                     \
  declare_toplevel_type(CMSBitMap)                                        \
  declare_toplevel_type(FreeChunk)                                        \
  declare_toplevel_type(ConcurrentMarkSweepThread*)                       \
  declare_toplevel_type(ConcurrentMarkSweepGeneration*)                   \
  declare_toplevel_type(SurrogateLockerThread*)                           \
  declare_toplevel_type(CompactibleFreeListSpace*)                        \
  declare_toplevel_type(CMSCollector*)                                    \
  declare_toplevel_type(FreeChunk*)                                       \
  declare_toplevel_type(BinaryTreeDictionary*)                            \
  declare_toplevel_type(FreeBlockDictionary*)                             \
  declare_toplevel_type(FreeList*)                                        \
  declare_toplevel_type(FreeList)                                         \
  declare_toplevel_type(LinearAllocBlock)                                 \
  declare_toplevel_type(FreeBlockDictionary)                              \
            declare_type(BinaryTreeDictionary,        FreeBlockDictionary)

#define VM_INT_CONSTANTS_CMS(declare_constant)                            \
  declare_constant(Generation::ConcurrentMarkSweep)                       \
  declare_constant(PermGen::ConcurrentMarkSweep)<|MERGE_RESOLUTION|>--- conflicted
+++ resolved
@@ -39,9 +39,7 @@
      static_field(ConcurrentMarkSweepThread,   _collector,                                    CMSCollector*)                         \
   volatile_nonstatic_field(FreeChunk,          _size,                                         size_t)                                \
   nonstatic_field(FreeChunk,                   _next,                                         FreeChunk*)                            \
-<<<<<<< HEAD
   nonstatic_field(FreeChunk,                   _prev,                                         FreeChunk*)                            \
-  nonstatic_field(FreeChunk,                   _size,                                         size_t)                                \
   nonstatic_field(LinearAllocBlock,            _word_size,                                    size_t)                                \
   nonstatic_field(FreeList,                    _size,                                         size_t)                                \
   nonstatic_field(FreeList,                    _count,                                        ssize_t)                               \
@@ -50,9 +48,6 @@
   nonstatic_field(CompactibleFreeListSpace,    _indexedFreeList[0],                           FreeList)                              \
   nonstatic_field(CompactibleFreeListSpace,    _smallLinearAllocBlock,                        LinearAllocBlock)
 
-=======
-  nonstatic_field(FreeChunk,                   _prev,                                         FreeChunk*)
->>>>>>> c7f134ba
 
 #define VM_TYPES_CMS(declare_type,                                        \
                      declare_toplevel_type)                               \
