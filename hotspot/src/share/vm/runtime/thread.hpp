/*
 * Copyright (c) 1997, 2015, Oracle and/or its affiliates. All rights reserved.
 * DO NOT ALTER OR REMOVE COPYRIGHT NOTICES OR THIS FILE HEADER.
 *
 * This code is free software; you can redistribute it and/or modify it
 * under the terms of the GNU General Public License version 2 only, as
 * published by the Free Software Foundation.
 *
 * This code is distributed in the hope that it will be useful, but WITHOUT
 * ANY WARRANTY; without even the implied warranty of MERCHANTABILITY or
 * FITNESS FOR A PARTICULAR PURPOSE.  See the GNU General Public License
 * version 2 for more details (a copy is included in the LICENSE file that
 * accompanied this code).
 *
 * You should have received a copy of the GNU General Public License version
 * 2 along with this work; if not, write to the Free Software Foundation,
 * Inc., 51 Franklin St, Fifth Floor, Boston, MA 02110-1301 USA.
 *
 * Please contact Oracle, 500 Oracle Parkway, Redwood Shores, CA 94065 USA
 * or visit www.oracle.com if you need additional information or have any
 * questions.
 *
 */

#ifndef SHARE_VM_RUNTIME_THREAD_HPP
#define SHARE_VM_RUNTIME_THREAD_HPP

#include "gc/shared/threadLocalAllocBuffer.hpp"
#include "memory/allocation.hpp"
#include "oops/oop.hpp"
#include "prims/jni.h"
#include "prims/jvmtiExport.hpp"
#include "runtime/frame.hpp"
#include "runtime/javaFrameAnchor.hpp"
#include "runtime/jniHandles.hpp"
#include "runtime/mutexLocker.hpp"
#include "runtime/os.hpp"
#include "runtime/osThread.hpp"
#include "runtime/park.hpp"
#include "runtime/safepoint.hpp"
#include "runtime/stubRoutines.hpp"
#include "runtime/threadLocalStorage.hpp"
#include "runtime/thread_ext.hpp"
#include "runtime/unhandledOops.hpp"
#include "trace/traceBackend.hpp"
#include "trace/traceMacros.hpp"
#include "utilities/exceptions.hpp"
#include "utilities/macros.hpp"
#include "utilities/top.hpp"
#if INCLUDE_ALL_GCS
#include "gc/g1/dirtyCardQueue.hpp"
#include "gc/g1/satbMarkQueue.hpp"
#endif // INCLUDE_ALL_GCS
#ifdef TARGET_ARCH_zero
# include "stack_zero.hpp"
#endif

class ThreadSafepointState;
class ThreadProfiler;

class JvmtiThreadState;
class JvmtiGetLoadedClassesClosure;
class ThreadStatistics;
class ConcurrentLocksDump;
class ParkEvent;
class Parker;

class ciEnv;
class CompileThread;
class CompileLog;
class CompileTask;
class CompileQueue;
class CompilerCounters;
class vframeArray;

class DeoptResourceMark;
class jvmtiDeferredLocalVariableSet;

class GCTaskQueue;
class ThreadClosure;
class IdealGraphPrinter;

class Metadata;
template <class T, MEMFLAGS F> class ChunkedList;
typedef ChunkedList<Metadata*, mtInternal> MetadataOnStackBuffer;

DEBUG_ONLY(class ResourceMark;)

class WorkerThread;

// Class hierarchy
// - Thread
//   - NamedThread
//     - VMThread
//     - ConcurrentGCThread
//     - WorkerThread
//       - GangWorker
//       - GCTaskThread
//   - JavaThread
//   - WatcherThread

class Thread: public ThreadShadow {
  friend class VMStructs;
  friend class JVMCIVMStructs;
 private:

#ifndef USE_LIBRARY_BASED_TLS_ONLY
  // Current thread is maintained as a thread-local variable
  static THREAD_LOCAL_DECL Thread* _thr_current;
#endif

  // Exception handling
  // (Note: _pending_exception and friends are in ThreadShadow)
  //oop       _pending_exception;                // pending exception for current thread
  // const char* _exception_file;                   // file information for exception (debugging only)
  // int         _exception_line;                   // line information for exception (debugging only)
 protected:
  // Support for forcing alignment of thread objects for biased locking
  void*       _real_malloc_address;
 public:
  void* operator new(size_t size) throw() { return allocate(size, true); }
  void* operator new(size_t size, const std::nothrow_t& nothrow_constant) throw() {
    return allocate(size, false); }
  void  operator delete(void* p);

 protected:
  static void* allocate(size_t size, bool throw_excpt, MEMFLAGS flags = mtThread);
 private:

  // ***************************************************************
  // Suspend and resume support
  // ***************************************************************
  //
  // VM suspend/resume no longer exists - it was once used for various
  // things including safepoints but was deprecated and finally removed
  // in Java 7. Because VM suspension was considered "internal" Java-level
  // suspension was considered "external", and this legacy naming scheme
  // remains.
  //
  // External suspend/resume requests come from JVM_SuspendThread,
  // JVM_ResumeThread, JVMTI SuspendThread, and finally JVMTI
  // ResumeThread. External
  // suspend requests cause _external_suspend to be set and external
  // resume requests cause _external_suspend to be cleared.
  // External suspend requests do not nest on top of other external
  // suspend requests. The higher level APIs reject suspend requests
  // for already suspended threads.
  //
  // The external_suspend
  // flag is checked by has_special_runtime_exit_condition() and java thread
  // will self-suspend when handle_special_runtime_exit_condition() is
  // called. Most uses of the _thread_blocked state in JavaThreads are
  // considered the same as being externally suspended; if the blocking
  // condition lifts, the JavaThread will self-suspend. Other places
  // where VM checks for external_suspend include:
  //   + mutex granting (do not enter monitors when thread is suspended)
  //   + state transitions from _thread_in_native
  //
  // In general, java_suspend() does not wait for an external suspend
  // request to complete. When it returns, the only guarantee is that
  // the _external_suspend field is true.
  //
  // wait_for_ext_suspend_completion() is used to wait for an external
  // suspend request to complete. External suspend requests are usually
  // followed by some other interface call that requires the thread to
  // be quiescent, e.g., GetCallTrace(). By moving the "wait time" into
  // the interface that requires quiescence, we give the JavaThread a
  // chance to self-suspend before we need it to be quiescent. This
  // improves overall suspend/query performance.
  //
  // _suspend_flags controls the behavior of java_ suspend/resume.
  // It must be set under the protection of SR_lock. Read from the flag is
  // OK without SR_lock as long as the value is only used as a hint.
  // (e.g., check _external_suspend first without lock and then recheck
  // inside SR_lock and finish the suspension)
  //
  // _suspend_flags is also overloaded for other "special conditions" so
  // that a single check indicates whether any special action is needed
  // eg. for async exceptions.
  // -------------------------------------------------------------------
  // Notes:
  // 1. The suspend/resume logic no longer uses ThreadState in OSThread
  // but we still update its value to keep other part of the system (mainly
  // JVMTI) happy. ThreadState is legacy code (see notes in
  // osThread.hpp).
  //
  // 2. It would be more natural if set_external_suspend() is private and
  // part of java_suspend(), but that probably would affect the suspend/query
  // performance. Need more investigation on this.

  // suspend/resume lock: used for self-suspend
  Monitor* _SR_lock;

 protected:
  enum SuspendFlags {
    // NOTE: avoid using the sign-bit as cc generates different test code
    //       when the sign-bit is used, and sometimes incorrectly - see CR 6398077

    _external_suspend       = 0x20000000U, // thread is asked to self suspend
    _ext_suspended          = 0x40000000U, // thread has self-suspended
    _deopt_suspend          = 0x10000000U, // thread needs to self suspend for deopt

    _has_async_exception    = 0x00000001U, // there is a pending async exception
    _critical_native_unlock = 0x00000002U  // Must call back to unlock JNI critical lock
  };

  // various suspension related flags - atomically updated
  // overloaded for async exception checking in check_special_condition_for_native_trans.
  volatile uint32_t _suspend_flags;

 private:
  int _num_nested_signal;

  DEBUG_ONLY(bool _suspendible_thread;)

 public:
  void enter_signal_handler() { _num_nested_signal++; }
  void leave_signal_handler() { _num_nested_signal--; }
  bool is_inside_signal_handler() const { return _num_nested_signal > 0; }

#ifdef ASSERT
  void set_suspendible_thread() {
    _suspendible_thread = true;
  }

  void clear_suspendible_thread() {
    _suspendible_thread = false;
  }

  bool is_suspendible_thread() { return _suspendible_thread; }
#endif

 private:
  // Active_handles points to a block of handles
  JNIHandleBlock* _active_handles;

  // One-element thread local free list
  JNIHandleBlock* _free_handle_block;

  // Point to the last handle mark
  HandleMark* _last_handle_mark;

  // The parity of the last strong_roots iteration in which this thread was
  // claimed as a task.
  jint _oops_do_parity;

 public:
  void set_last_handle_mark(HandleMark* mark)   { _last_handle_mark = mark; }
  HandleMark* last_handle_mark() const          { return _last_handle_mark; }
 private:

  // debug support for checking if code does allow safepoints or not
  // GC points in the VM can happen because of allocation, invoking a VM operation, or blocking on
  // mutex, or blocking on an object synchronizer (Java locking).
  // If !allow_safepoint(), then an assertion failure will happen in any of the above cases
  // If !allow_allocation(), then an assertion failure will happen during allocation
  // (Hence, !allow_safepoint() => !allow_allocation()).
  //
  // The two classes NoSafepointVerifier and No_Allocation_Verifier are used to set these counters.
  //
  NOT_PRODUCT(int _allow_safepoint_count;)      // If 0, thread allow a safepoint to happen
  debug_only(int _allow_allocation_count;)     // If 0, the thread is allowed to allocate oops.

  // Used by SkipGCALot class.
  NOT_PRODUCT(bool _skip_gcalot;)               // Should we elide gc-a-lot?

  friend class NoAllocVerifier;
  friend class NoSafepointVerifier;
  friend class PauseNoSafepointVerifier;
  friend class GCLocker;

  ThreadLocalAllocBuffer _tlab;                 // Thread-local eden
  jlong _allocated_bytes;                       // Cumulative number of bytes allocated on
                                                // the Java heap

  mutable TRACE_DATA _trace_data;               // Thread-local data for tracing

  ThreadExt _ext;

  int   _vm_operation_started_count;            // VM_Operation support
  int   _vm_operation_completed_count;          // VM_Operation support

  ObjectMonitor* _current_pending_monitor;      // ObjectMonitor this thread
                                                // is waiting to lock
  bool _current_pending_monitor_is_from_java;   // locking is from Java code

  // ObjectMonitor on which this thread called Object.wait()
  ObjectMonitor* _current_waiting_monitor;

  // Private thread-local objectmonitor list - a simple cache organized as a SLL.
 public:
  ObjectMonitor* omFreeList;
  int omFreeCount;                              // length of omFreeList
  int omFreeProvision;                          // reload chunk size
  ObjectMonitor* omInUseList;                   // SLL to track monitors in circulation
  int omInUseCount;                             // length of omInUseList

#ifdef ASSERT
 private:
  bool _visited_for_critical_count;

 public:
  void set_visited_for_critical_count(bool z) { _visited_for_critical_count = z; }
  bool was_visited_for_critical_count() const   { return _visited_for_critical_count; }
#endif

 public:
  enum {
    is_definitely_current_thread = true
  };

  // Constructor
  Thread();
  virtual ~Thread();

  // Manage Thread::current()
  void initialize_thread_current();
  private:
  void clear_thread_current(); // needed for detaching JNI threads

  public:
  // thread entry point
  virtual void run();

  // Testers
  virtual bool is_VM_thread()       const            { return false; }
  virtual bool is_Java_thread()     const            { return false; }
  virtual bool is_Compiler_thread() const            { return false; }
  virtual bool is_Code_cache_sweeper_thread() const  { return false; }
  virtual bool is_hidden_from_external_view() const  { return false; }
  virtual bool is_jvmti_agent_thread() const         { return false; }
  // True iff the thread can perform GC operations at a safepoint.
  // Generally will be true only of VM thread and parallel GC WorkGang
  // threads.
  virtual bool is_GC_task_thread() const             { return false; }
  virtual bool is_Watcher_thread() const             { return false; }
  virtual bool is_ConcurrentGC_thread() const        { return false; }
  virtual bool is_Named_thread() const               { return false; }
  virtual bool is_Worker_thread() const              { return false; }

  // Can this thread make Java upcalls
  virtual bool can_call_java() const                 { return false; }

  // Casts
  virtual WorkerThread* as_Worker_thread() const     { return NULL; }

  virtual char* name() const { return (char*)"Unknown thread"; }

  // Returns the current thread (ASSERTS if NULL)
  static inline Thread* current();
  // Returns the current thread, or NULL if not attached
  static inline Thread* current_or_null();
  // Returns the current thread, or NULL if not attached, and is
  // safe for use from signal-handlers
  static inline Thread* current_or_null_safe();

  // Common thread operations
  static void set_priority(Thread* thread, ThreadPriority priority);
  static ThreadPriority get_priority(const Thread* const thread);
  static void start(Thread* thread);
  static void interrupt(Thread* thr);
  static bool is_interrupted(Thread* thr, bool clear_interrupted);

  void set_native_thread_name(const char *name) {
    assert(Thread::current() == this, "set_native_thread_name can only be called on the current thread");
    os::set_native_thread_name(name);
  }

  ObjectMonitor** omInUseList_addr()             { return (ObjectMonitor **)&omInUseList; }
  Monitor* SR_lock() const                       { return _SR_lock; }

  bool has_async_exception() const { return (_suspend_flags & _has_async_exception) != 0; }

  inline void set_suspend_flag(SuspendFlags f);
  inline void clear_suspend_flag(SuspendFlags f);

  inline void set_has_async_exception();
  inline void clear_has_async_exception();

  bool do_critical_native_unlock() const { return (_suspend_flags & _critical_native_unlock) != 0; }

  inline void set_critical_native_unlock();
  inline void clear_critical_native_unlock();

  // Support for Unhandled Oop detection
  // Add the field for both, fastdebug and debug, builds to keep
  // Thread's fields layout the same.
  // Note: CHECK_UNHANDLED_OOPS is defined only for fastdebug build.
#ifdef CHECK_UNHANDLED_OOPS
 private:
  UnhandledOops* _unhandled_oops;
#elif defined(ASSERT)
 private:
  void* _unhandled_oops;
#endif
#ifdef CHECK_UNHANDLED_OOPS
 public:
  UnhandledOops* unhandled_oops() { return _unhandled_oops; }
  // Mark oop safe for gc.  It may be stack allocated but won't move.
  void allow_unhandled_oop(oop *op) {
    if (CheckUnhandledOops) unhandled_oops()->allow_unhandled_oop(op);
  }
  // Clear oops at safepoint so crashes point to unhandled oop violator
  void clear_unhandled_oops() {
    if (CheckUnhandledOops) unhandled_oops()->clear_unhandled_oops();
  }
#endif // CHECK_UNHANDLED_OOPS

 public:
#ifndef PRODUCT
  bool skip_gcalot()           { return _skip_gcalot; }
  void set_skip_gcalot(bool v) { _skip_gcalot = v;    }
#endif

  // Installs a pending exception to be inserted later
  static void send_async_exception(oop thread_oop, oop java_throwable);

  // Resource area
  ResourceArea* resource_area() const            { return _resource_area; }
  void set_resource_area(ResourceArea* area)     { _resource_area = area; }

  OSThread* osthread() const                     { return _osthread;   }
  void set_osthread(OSThread* thread)            { _osthread = thread; }

  // JNI handle support
  JNIHandleBlock* active_handles() const         { return _active_handles; }
  void set_active_handles(JNIHandleBlock* block) { _active_handles = block; }
  JNIHandleBlock* free_handle_block() const      { return _free_handle_block; }
  void set_free_handle_block(JNIHandleBlock* block) { _free_handle_block = block; }

  // Internal handle support
  HandleArea* handle_area() const                { return _handle_area; }
  void set_handle_area(HandleArea* area)         { _handle_area = area; }

  GrowableArray<Metadata*>* metadata_handles() const          { return _metadata_handles; }
  void set_metadata_handles(GrowableArray<Metadata*>* handles){ _metadata_handles = handles; }

  // Thread-Local Allocation Buffer (TLAB) support
  ThreadLocalAllocBuffer& tlab()                 { return _tlab; }
  void initialize_tlab() {
    if (UseTLAB) {
      tlab().initialize();
    }
  }

  jlong allocated_bytes()               { return _allocated_bytes; }
  void set_allocated_bytes(jlong value) { _allocated_bytes = value; }
  void incr_allocated_bytes(jlong size) { _allocated_bytes += size; }
  inline jlong cooked_allocated_bytes();

  TRACE_DATA* trace_data()              { return &_trace_data; }

  const ThreadExt& ext() const          { return _ext; }
  ThreadExt& ext()                      { return _ext; }

  // VM operation support
  int vm_operation_ticket()                      { return ++_vm_operation_started_count; }
  int vm_operation_completed_count()             { return _vm_operation_completed_count; }
  void increment_vm_operation_completed_count()  { _vm_operation_completed_count++; }

  // For tracking the heavyweight monitor the thread is pending on.
  ObjectMonitor* current_pending_monitor() {
    return _current_pending_monitor;
  }
  void set_current_pending_monitor(ObjectMonitor* monitor) {
    _current_pending_monitor = monitor;
  }
  void set_current_pending_monitor_is_from_java(bool from_java) {
    _current_pending_monitor_is_from_java = from_java;
  }
  bool current_pending_monitor_is_from_java() {
    return _current_pending_monitor_is_from_java;
  }

  // For tracking the ObjectMonitor on which this thread called Object.wait()
  ObjectMonitor* current_waiting_monitor() {
    return _current_waiting_monitor;
  }
  void set_current_waiting_monitor(ObjectMonitor* monitor) {
    _current_waiting_monitor = monitor;
  }

  // GC support
  // Apply "f->do_oop" to all root oops in "this".
  // Apply "cld_f->do_cld" to CLDs that are otherwise not kept alive.
  //   Used by JavaThread::oops_do.
  // Apply "cf->do_code_blob" (if !NULL) to all code blobs active in frames
  virtual void oops_do(OopClosure* f, CLDClosure* cld_f, CodeBlobClosure* cf);

  // Handles the parallel case for the method below.
 private:
  bool claim_oops_do_par_case(int collection_parity);
 public:
  // Requires that "collection_parity" is that of the current roots
  // iteration.  If "is_par" is false, sets the parity of "this" to
  // "collection_parity", and returns "true".  If "is_par" is true,
  // uses an atomic instruction to set the current threads parity to
  // "collection_parity", if it is not already.  Returns "true" iff the
  // calling thread does the update, this indicates that the calling thread
  // has claimed the thread's stack as a root groop in the current
  // collection.
  bool claim_oops_do(bool is_par, int collection_parity) {
    if (!is_par) {
      _oops_do_parity = collection_parity;
      return true;
    } else {
      return claim_oops_do_par_case(collection_parity);
    }
  }

  // Sweeper support
  void nmethods_do(CodeBlobClosure* cf);

  // jvmtiRedefineClasses support
  void metadata_handles_do(void f(Metadata*));

  // Used by fast lock support
  virtual bool is_lock_owned(address adr) const;

  // Check if address is in the stack of the thread (not just for locks).
  // Warning: the method can only be used on the running thread
  bool is_in_stack(address adr) const;
  // Check if address is in the usable part of the stack (excludes protected
  // guard pages)
  bool is_in_usable_stack(address adr) const;

  // Sets this thread as starting thread. Returns failure if thread
  // creation fails due to lack of memory, too many threads etc.
  bool set_as_starting_thread();

protected:
  // OS data associated with the thread
  OSThread* _osthread;  // Platform-specific thread information

  // Thread local resource area for temporary allocation within the VM
  ResourceArea* _resource_area;

  DEBUG_ONLY(ResourceMark* _current_resource_mark;)

  // Thread local handle area for allocation of handles within the VM
  HandleArea* _handle_area;
  GrowableArray<Metadata*>* _metadata_handles;

  // Support for stack overflow handling, get_thread, etc.
  address          _stack_base;
  size_t           _stack_size;
  uintptr_t        _self_raw_id;      // used by get_thread (mutable)
  int              _lgrp_id;

 public:
  // Stack overflow support
  address stack_base() const           { assert(_stack_base != NULL,"Sanity check"); return _stack_base; }
  void    set_stack_base(address base) { _stack_base = base; }
  size_t  stack_size() const           { return _stack_size; }
  void    set_stack_size(size_t size)  { _stack_size = size; }
  address stack_end()  const           { return stack_base() - stack_size(); }
  void    record_stack_base_and_size();

  bool    on_local_stack(address adr) const {
    // QQQ this has knowledge of direction, ought to be a stack method
    return (_stack_base >= adr && adr >= stack_end());
  }

  uintptr_t self_raw_id()                    { return _self_raw_id; }
  void      set_self_raw_id(uintptr_t value) { _self_raw_id = value; }

  int     lgrp_id() const        { return _lgrp_id; }
  void    set_lgrp_id(int value) { _lgrp_id = value; }

  // Printing
  virtual void print_on(outputStream* st) const;
  void print() const { print_on(tty); }
  virtual void print_on_error(outputStream* st, char* buf, int buflen) const;

  // Debug-only code
#ifdef ASSERT
 private:
  // Deadlock detection support for Mutex locks. List of locks own by thread.
  Monitor* _owned_locks;
  // Mutex::set_owner_implementation is the only place where _owned_locks is modified,
  // thus the friendship
  friend class Mutex;
  friend class Monitor;

 public:
  void print_owned_locks_on(outputStream* st) const;
  void print_owned_locks() const                 { print_owned_locks_on(tty);    }
  Monitor* owned_locks() const                   { return _owned_locks;          }
  bool owns_locks() const                        { return owned_locks() != NULL; }
  bool owns_locks_but_compiled_lock() const;
  int oops_do_parity() const                     { return _oops_do_parity; }

  // Deadlock detection
  bool allow_allocation()                        { return _allow_allocation_count == 0; }
  ResourceMark* current_resource_mark()          { return _current_resource_mark; }
  void set_current_resource_mark(ResourceMark* rm) { _current_resource_mark = rm; }
#endif

  void check_for_valid_safepoint_state(bool potential_vm_operation) PRODUCT_RETURN;

 private:
  volatile int _jvmti_env_iteration_count;

 public:
  void entering_jvmti_env_iteration()            { ++_jvmti_env_iteration_count; }
  void leaving_jvmti_env_iteration()             { --_jvmti_env_iteration_count; }
  bool is_inside_jvmti_env_iteration()           { return _jvmti_env_iteration_count > 0; }

  // Code generation
  static ByteSize exception_file_offset()        { return byte_offset_of(Thread, _exception_file); }
  static ByteSize exception_line_offset()        { return byte_offset_of(Thread, _exception_line); }
  static ByteSize active_handles_offset()        { return byte_offset_of(Thread, _active_handles); }

  static ByteSize stack_base_offset()            { return byte_offset_of(Thread, _stack_base); }
  static ByteSize stack_size_offset()            { return byte_offset_of(Thread, _stack_size); }

#define TLAB_FIELD_OFFSET(name) \
  static ByteSize tlab_##name##_offset()         { return byte_offset_of(Thread, _tlab) + ThreadLocalAllocBuffer::name##_offset(); }

  TLAB_FIELD_OFFSET(start)
  TLAB_FIELD_OFFSET(end)
  TLAB_FIELD_OFFSET(top)
  TLAB_FIELD_OFFSET(pf_top)
  TLAB_FIELD_OFFSET(size)                   // desired_size
  TLAB_FIELD_OFFSET(refill_waste_limit)
  TLAB_FIELD_OFFSET(number_of_refills)
  TLAB_FIELD_OFFSET(fast_refill_waste)
  TLAB_FIELD_OFFSET(slow_allocations)

#undef TLAB_FIELD_OFFSET

  static ByteSize allocated_bytes_offset()       { return byte_offset_of(Thread, _allocated_bytes); }

 public:
  volatile intptr_t _Stalled;
  volatile int _TypeTag;
  ParkEvent * _ParkEvent;                     // for synchronized()
  ParkEvent * _SleepEvent;                    // for Thread.sleep
  ParkEvent * _MutexEvent;                    // for native internal Mutex/Monitor
  ParkEvent * _MuxEvent;                      // for low-level muxAcquire-muxRelease
  int NativeSyncRecursion;                    // diagnostic

  volatile int _OnTrap;                       // Resume-at IP delta
  jint _hashStateW;                           // Marsaglia Shift-XOR thread-local RNG
  jint _hashStateX;                           // thread-specific hashCode generator state
  jint _hashStateY;
  jint _hashStateZ;
  void * _schedctl;


  volatile jint rng[4];                      // RNG for spin loop

  // Low-level leaf-lock primitives used to implement synchronization
  // and native monitor-mutex infrastructure.
  // Not for general synchronization use.
  static void SpinAcquire(volatile int * Lock, const char * Name);
  static void SpinRelease(volatile int * Lock);
  static void muxAcquire(volatile intptr_t * Lock, const char * Name);
  static void muxAcquireW(volatile intptr_t * Lock, ParkEvent * ev);
  static void muxRelease(volatile intptr_t * Lock);
};

// Inline implementation of Thread::current()
inline Thread* Thread::current() {
  Thread* current = current_or_null();
  assert(current != NULL, "Thread::current() called on detached thread");
  return current;
}

inline Thread* Thread::current_or_null() {
#ifndef USE_LIBRARY_BASED_TLS_ONLY
  return _thr_current;
#else
  return ThreadLocalStorage::thread();
#endif
}

inline Thread* Thread::current_or_null_safe() {
  return ThreadLocalStorage::thread();
}

// Name support for threads.  non-JavaThread subclasses with multiple
// uniquely named instances should derive from this.
class NamedThread: public Thread {
  friend class VMStructs;
  enum {
    max_name_len = 64
  };
 private:
  char* _name;
  // log JavaThread being processed by oops_do
  JavaThread* _processed_thread;
  uint _gc_id; // The current GC id when a thread takes part in GC

 public:
  NamedThread();
  ~NamedThread();
  // May only be called once per thread.
  void set_name(const char* format, ...)  ATTRIBUTE_PRINTF(2, 3);
  void initialize_named_thread();
  virtual bool is_Named_thread() const { return true; }
  virtual char* name() const { return _name == NULL ? (char*)"Unknown Thread" : _name; }
  JavaThread *processed_thread() { return _processed_thread; }
  void set_processed_thread(JavaThread *thread) { _processed_thread = thread; }
  virtual void print_on(outputStream* st) const;

  void set_gc_id(uint gc_id) { _gc_id = gc_id; }
  uint gc_id() { return _gc_id; }
};

// Worker threads are named and have an id of an assigned work.
class WorkerThread: public NamedThread {
 private:
  uint _id;
 public:
  WorkerThread() : _id(0)               { }
  virtual bool is_Worker_thread() const { return true; }

  virtual WorkerThread* as_Worker_thread() const {
    assert(is_Worker_thread(), "Dubious cast to WorkerThread*?");
    return (WorkerThread*) this;
  }

  void set_id(uint work_id)             { _id = work_id; }
  uint id() const                       { return _id; }
};

// A single WatcherThread is used for simulating timer interrupts.
class WatcherThread: public Thread {
  friend class VMStructs;
 public:
  virtual void run();

 private:
  static WatcherThread* _watcher_thread;

  static bool _startable;
  // volatile due to at least one lock-free read
  volatile static bool _should_terminate;

  os::WatcherThreadCrashProtection* _crash_protection;
 public:
  enum SomeConstants {
    delay_interval = 10                          // interrupt delay in milliseconds
  };

  // Constructor
  WatcherThread();

  // Tester
  bool is_Watcher_thread() const                 { return true; }

  // Printing
  char* name() const { return (char*)"VM Periodic Task Thread"; }
  void print_on(outputStream* st) const;
  void unpark();

  // Returns the single instance of WatcherThread
  static WatcherThread* watcher_thread()         { return _watcher_thread; }

  // Create and start the single instance of WatcherThread, or stop it on shutdown
  static void start();
  static void stop();
  // Only allow start once the VM is sufficiently initialized
  // Otherwise the first task to enroll will trigger the start
  static void make_startable();

  void set_crash_protection(os::WatcherThreadCrashProtection* crash_protection) {
    assert(Thread::current()->is_Watcher_thread(), "Can only be set by WatcherThread");
    _crash_protection = crash_protection;
  }

  bool has_crash_protection() const { return _crash_protection != NULL; }
  os::WatcherThreadCrashProtection* crash_protection() const { return _crash_protection; }

 private:
  int sleep() const;
};


class CompilerThread;

typedef void (*ThreadFunction)(JavaThread*, TRAPS);

class JavaThread: public Thread {
  friend class VMStructs;
  friend class JVMCIVMStructs;
  friend class WhiteBox;
 private:
  JavaThread*    _next;                          // The next thread in the Threads list
  oop            _threadObj;                     // The Java level thread object

#ifdef ASSERT
 private:
  int _java_call_counter;

 public:
  int  java_call_counter()                       { return _java_call_counter; }
  void inc_java_call_counter()                   { _java_call_counter++; }
  void dec_java_call_counter() {
    assert(_java_call_counter > 0, "Invalid nesting of JavaCallWrapper");
    _java_call_counter--;
  }
 private:  // restore original namespace restriction
#endif  // ifdef ASSERT

#ifndef PRODUCT
 public:
  enum {
    jump_ring_buffer_size = 16
  };
 private:  // restore original namespace restriction
#endif

  JavaFrameAnchor _anchor;                       // Encapsulation of current java frame and it state

  ThreadFunction _entry_point;

  JNIEnv        _jni_environment;

  // Deopt support
  DeoptResourceMark*  _deopt_mark;               // Holds special ResourceMark for deoptimization

  intptr_t*      _must_deopt_id;                 // id of frame that needs to be deopted once we
                                                 // transition out of native
  nmethod*       _deopt_nmethod;                 // nmethod that is currently being deoptimized
  vframeArray*  _vframe_array_head;              // Holds the heap of the active vframeArrays
  vframeArray*  _vframe_array_last;              // Holds last vFrameArray we popped
  // Because deoptimization is lazy we must save jvmti requests to set locals
  // in compiled frames until we deoptimize and we have an interpreter frame.
  // This holds the pointer to array (yeah like there might be more than one) of
  // description of compiled vframes that have locals that need to be updated.
  GrowableArray<jvmtiDeferredLocalVariableSet*>* _deferred_locals_updates;

  // Handshake value for fixing 6243940. We need a place for the i2c
  // adapter to store the callee Method*. This value is NEVER live
  // across a gc point so it does NOT have to be gc'd
  // The handshake is open ended since we can't be certain that it will
  // be NULLed. This is because we rarely ever see the race and end up
  // in handle_wrong_method which is the backend of the handshake. See
  // code in i2c adapters and handle_wrong_method.

  Method*       _callee_target;

  // Used to pass back results to the interpreter or generated code running Java code.
  oop           _vm_result;    // oop result is GC-preserved
  Metadata*     _vm_result_2;  // non-oop result

  // See ReduceInitialCardMarks: this holds the precise space interval of
  // the most recent slow path allocation for which compiled code has
  // elided card-marks for performance along the fast-path.
  MemRegion     _deferred_card_mark;

  MonitorChunk* _monitor_chunks;                 // Contains the off stack monitors
                                                 // allocated during deoptimization
                                                 // and by JNI_MonitorEnter/Exit

  // Async. requests support
  enum AsyncRequests {
    _no_async_condition = 0,
    _async_exception,
    _async_unsafe_access_error
  };
  AsyncRequests _special_runtime_exit_condition; // Enum indicating pending async. request
  oop           _pending_async_exception;

  // Safepoint support
 public:                                         // Expose _thread_state for SafeFetchInt()
  volatile JavaThreadState _thread_state;
 private:
  ThreadSafepointState *_safepoint_state;        // Holds information about a thread during a safepoint
  address               _saved_exception_pc;     // Saved pc of instruction where last implicit exception happened

  // JavaThread termination support
  enum TerminatedTypes {
    _not_terminated = 0xDEAD - 2,
    _thread_exiting,                             // JavaThread::exit() has been called for this thread
    _thread_terminated,                          // JavaThread is removed from thread list
    _vm_exited                                   // JavaThread is still executing native code, but VM is terminated
                                                 // only VM_Exit can set _vm_exited
  };

  // In general a JavaThread's _terminated field transitions as follows:
  //
  //   _not_terminated => _thread_exiting => _thread_terminated
  //
  // _vm_exited is a special value to cover the case of a JavaThread
  // executing native code after the VM itself is terminated.
  volatile TerminatedTypes _terminated;
  // suspend/resume support
  volatile bool         _suspend_equivalent;     // Suspend equivalent condition
  jint                  _in_deopt_handler;       // count of deoptimization
                                                 // handlers thread is in
  volatile bool         _doing_unsafe_access;    // Thread may fault due to unsafe access
  bool                  _do_not_unlock_if_synchronized;  // Do not unlock the receiver of a synchronized method (since it was
                                                         // never locked) when throwing an exception. Used by interpreter only.

  // JNI attach states:
  enum JNIAttachStates {
    _not_attaching_via_jni = 1,  // thread is not attaching via JNI
    _attaching_via_jni,          // thread is attaching via JNI
    _attached_via_jni            // thread has attached via JNI
  };

  // A regular JavaThread's _jni_attach_state is _not_attaching_via_jni.
  // A native thread that is attaching via JNI starts with a value
  // of _attaching_via_jni and transitions to _attached_via_jni.
  volatile JNIAttachStates _jni_attach_state;

 public:
  // State of the stack guard pages for this thread.
  enum StackGuardState {
    stack_guard_unused,         // not needed
    stack_guard_reserved_disabled,
    stack_guard_yellow_reserved_disabled,// disabled (temporarily) after stack overflow
    stack_guard_enabled         // enabled
  };

 private:

#if INCLUDE_JVMCI
  // The _pending_* fields below are used to communicate extra information
  // from an uncommon trap in JVMCI compiled code to the uncommon trap handler.

  // Communicates the DeoptReason and DeoptAction of the uncommon trap
  int       _pending_deoptimization;

  // Specifies whether the uncommon trap is to bci 0 of a synchronized method
  // before the monitor has been acquired.
  bool      _pending_monitorenter;

  // Specifies if the DeoptReason for the last uncommon trap was Reason_transfer_to_interpreter
  bool      _pending_transfer_to_interpreter;

  // An object that JVMCI compiled code can use to further describe and
  // uniquely identify the  speculative optimization guarded by the uncommon trap
  oop       _pending_failed_speculation;

  // These fields are mutually exclusive in terms of live ranges.
  union {
    // Communicates the pc at which the most recent implicit exception occurred
    // from the signal handler to a deoptimization stub.
    address   _implicit_exception_pc;

    // Communicates an alternative call target to an i2c stub from a JavaCall .
    address   _alternate_call_target;
  } _jvmci;

  // Support for high precision, thread sensitive counters in JVMCI compiled code.
  jlong*    _jvmci_counters;

 public:
  static jlong* _jvmci_old_thread_counters;
  static void collect_counters(typeArrayOop array);
 private:
#endif // INCLUDE_JVMCI

  StackGuardState  _stack_guard_state;

  // Precompute the limit of the stack as used in stack overflow checks.
  // We load it from here to simplify the stack overflow check in assembly.
  address          _stack_overflow_limit;
  address          _reserved_stack_activation;

  // Compiler exception handling (NOTE: The _exception_oop is *NOT* the same as _pending_exception. It is
  // used to temp. parsing values into and out of the runtime system during exception handling for compiled
  // code)
  volatile oop     _exception_oop;               // Exception thrown in compiled code
  volatile address _exception_pc;                // PC where exception happened
  volatile address _exception_handler_pc;        // PC for handler of exception
  volatile int     _is_method_handle_return;     // true (== 1) if the current exception PC is a MethodHandle call site.

 private:
  // support for JNI critical regions
  jint    _jni_active_critical;                  // count of entries into JNI critical region

  // Checked JNI: function name requires exception check
  char* _pending_jni_exception_check_fn;

  // For deadlock detection.
  int _depth_first_number;

  // JVMTI PopFrame support
  // This is set to popframe_pending to signal that top Java frame should be popped immediately
  int _popframe_condition;

  // If reallocation of scalar replaced objects fails, we throw OOM
  // and during exception propagation, pop the top
  // _frames_to_pop_failed_realloc frames, the ones that reference
  // failed reallocations.
  int _frames_to_pop_failed_realloc;

#ifndef PRODUCT
  int _jmp_ring_index;
  struct {
    // We use intptr_t instead of address so debugger doesn't try and display strings
    intptr_t _target;
    intptr_t _instruction;
    const char*  _file;
    int _line;
  }   _jmp_ring[jump_ring_buffer_size];
#endif // PRODUCT

#if INCLUDE_ALL_GCS
  // Support for G1 barriers

  SATBMarkQueue _satb_mark_queue;        // Thread-local log for SATB barrier.
  // Set of all such queues.
  static SATBMarkQueueSet _satb_mark_queue_set;

  DirtyCardQueue _dirty_card_queue;      // Thread-local log for dirty cards.
  // Set of all such queues.
  static DirtyCardQueueSet _dirty_card_queue_set;

  void flush_barrier_queues();
#endif // INCLUDE_ALL_GCS

  friend class VMThread;
  friend class ThreadWaitTransition;
  friend class VM_Exit;

  void initialize();                             // Initialized the instance variables

 public:
  // Constructor
  JavaThread(bool is_attaching_via_jni = false); // for main thread and JNI attached threads
  JavaThread(ThreadFunction entry_point, size_t stack_size = 0);
  ~JavaThread();

#ifdef ASSERT
  // verify this JavaThread hasn't be published in the Threads::list yet
  void verify_not_published();
#endif

  //JNI functiontable getter/setter for JVMTI jni function table interception API.
  void set_jni_functions(struct JNINativeInterface_* functionTable) {
    _jni_environment.functions = functionTable;
  }
  struct JNINativeInterface_* get_jni_functions() {
    return (struct JNINativeInterface_ *)_jni_environment.functions;
  }

  // This function is called at thread creation to allow
  // platform specific thread variables to be initialized.
  void cache_global_variables();

  // Executes Shutdown.shutdown()
  void invoke_shutdown_hooks();

  // Cleanup on thread exit
  enum ExitType {
    normal_exit,
    jni_detach
  };
  void exit(bool destroy_vm, ExitType exit_type = normal_exit);

  void cleanup_failed_attach_current_thread();

  // Testers
  virtual bool is_Java_thread() const            { return true;  }
  virtual bool can_call_java() const             { return true; }

  // Thread chain operations
  JavaThread* next() const                       { return _next; }
  void set_next(JavaThread* p)                   { _next = p; }

  // Thread oop. threadObj() can be NULL for initial JavaThread
  // (or for threads attached via JNI)
  oop threadObj() const                          { return _threadObj; }
  void set_threadObj(oop p)                      { _threadObj = p; }

  ThreadPriority java_priority() const;          // Read from threadObj()

  // Prepare thread and add to priority queue.  If a priority is
  // not specified, use the priority of the thread object. Threads_lock
  // must be held while this function is called.
  void prepare(jobject jni_thread, ThreadPriority prio=NoPriority);
  void prepare_ext();

  void set_saved_exception_pc(address pc)        { _saved_exception_pc = pc; }
  address saved_exception_pc()                   { return _saved_exception_pc; }


  ThreadFunction entry_point() const             { return _entry_point; }

  // Allocates a new Java level thread object for this thread. thread_name may be NULL.
  void allocate_threadObj(Handle thread_group, const char* thread_name, bool daemon, TRAPS);

  // Last frame anchor routines

  JavaFrameAnchor* frame_anchor(void)            { return &_anchor; }

  // last_Java_sp
  bool has_last_Java_frame() const               { return _anchor.has_last_Java_frame(); }
  intptr_t* last_Java_sp() const                 { return _anchor.last_Java_sp(); }

  // last_Java_pc

  address last_Java_pc(void)                     { return _anchor.last_Java_pc(); }

  // Safepoint support
#if !(defined(PPC64) || defined(AARCH64))
  JavaThreadState thread_state() const           { return _thread_state; }
  void set_thread_state(JavaThreadState s)       { _thread_state = s;    }
#else
  // Use membars when accessing volatile _thread_state. See
  // Threads::create_vm() for size checks.
  inline JavaThreadState thread_state() const;
  inline void set_thread_state(JavaThreadState s);
#endif
  ThreadSafepointState *safepoint_state() const  { return _safepoint_state; }
  void set_safepoint_state(ThreadSafepointState *state) { _safepoint_state = state; }
  bool is_at_poll_safepoint()                    { return _safepoint_state->is_at_poll_safepoint(); }

  // thread has called JavaThread::exit() or is terminated
  bool is_exiting()                              { return _terminated == _thread_exiting || is_terminated(); }
  // thread is terminated (no longer on the threads list); we compare
  // against the two non-terminated values so that a freed JavaThread
  // will also be considered terminated.
  bool is_terminated()                           { return _terminated != _not_terminated && _terminated != _thread_exiting; }
  void set_terminated(TerminatedTypes t)         { _terminated = t; }
  // special for Threads::remove() which is static:
  void set_terminated_value()                    { _terminated = _thread_terminated; }
  void block_if_vm_exited();

  bool doing_unsafe_access()                     { return _doing_unsafe_access; }
  void set_doing_unsafe_access(bool val)         { _doing_unsafe_access = val; }

  bool do_not_unlock_if_synchronized()             { return _do_not_unlock_if_synchronized; }
  void set_do_not_unlock_if_synchronized(bool val) { _do_not_unlock_if_synchronized = val; }

  // Suspend/resume support for JavaThread
 private:
  inline void set_ext_suspended();
  inline void clear_ext_suspended();

 public:
  void java_suspend();
  void java_resume();
  int  java_suspend_self();

  void check_and_wait_while_suspended() {
    assert(JavaThread::current() == this, "sanity check");

    bool do_self_suspend;
    do {
      // were we externally suspended while we were waiting?
      do_self_suspend = handle_special_suspend_equivalent_condition();
      if (do_self_suspend) {
        // don't surprise the thread that suspended us by returning
        java_suspend_self();
        set_suspend_equivalent();
      }
    } while (do_self_suspend);
  }
  static void check_safepoint_and_suspend_for_native_trans(JavaThread *thread);
  // Check for async exception in addition to safepoint and suspend request.
  static void check_special_condition_for_native_trans(JavaThread *thread);

  // Same as check_special_condition_for_native_trans but finishes the
  // transition into thread_in_Java mode so that it can potentially
  // block.
  static void check_special_condition_for_native_trans_and_transition(JavaThread *thread);

  bool is_ext_suspend_completed(bool called_by_wait, int delay, uint32_t *bits);
  bool is_ext_suspend_completed_with_lock(uint32_t *bits) {
    MutexLockerEx ml(SR_lock(), Mutex::_no_safepoint_check_flag);
    // Warning: is_ext_suspend_completed() may temporarily drop the
    // SR_lock to allow the thread to reach a stable thread state if
    // it is currently in a transient thread state.
    return is_ext_suspend_completed(false /* !called_by_wait */,
                                    SuspendRetryDelay, bits);
  }

  // We cannot allow wait_for_ext_suspend_completion() to run forever or
  // we could hang. SuspendRetryCount and SuspendRetryDelay are normally
  // passed as the count and delay parameters. Experiments with specific
  // calls to wait_for_ext_suspend_completion() can be done by passing
  // other values in the code. Experiments with all calls can be done
  // via the appropriate -XX options.
  bool wait_for_ext_suspend_completion(int count, int delay, uint32_t *bits);

  inline void set_external_suspend();
  inline void clear_external_suspend();

  inline void set_deopt_suspend();
  inline void clear_deopt_suspend();
  bool is_deopt_suspend()         { return (_suspend_flags & _deopt_suspend) != 0; }

  bool is_external_suspend() const {
    return (_suspend_flags & _external_suspend) != 0;
  }
  // Whenever a thread transitions from native to vm/java it must suspend
  // if external|deopt suspend is present.
  bool is_suspend_after_native() const {
    return (_suspend_flags & (_external_suspend | _deopt_suspend)) != 0;
  }

  // external suspend request is completed
  bool is_ext_suspended() const {
    return (_suspend_flags & _ext_suspended) != 0;
  }

  bool is_external_suspend_with_lock() const {
    MutexLockerEx ml(SR_lock(), Mutex::_no_safepoint_check_flag);
    return is_external_suspend();
  }

  // Special method to handle a pending external suspend request
  // when a suspend equivalent condition lifts.
  bool handle_special_suspend_equivalent_condition() {
    assert(is_suspend_equivalent(),
           "should only be called in a suspend equivalence condition");
    MutexLockerEx ml(SR_lock(), Mutex::_no_safepoint_check_flag);
    bool ret = is_external_suspend();
    if (!ret) {
      // not about to self-suspend so clear suspend equivalence
      clear_suspend_equivalent();
    }
    // implied else:
    // We have a pending external suspend request so we leave the
    // suspend_equivalent flag set until java_suspend_self() sets
    // the ext_suspended flag and clears the suspend_equivalent
    // flag. This insures that wait_for_ext_suspend_completion()
    // will return consistent values.
    return ret;
  }

  // utility methods to see if we are doing some kind of suspension
  bool is_being_ext_suspended() const            {
    MutexLockerEx ml(SR_lock(), Mutex::_no_safepoint_check_flag);
    return is_ext_suspended() || is_external_suspend();
  }

  bool is_suspend_equivalent() const             { return _suspend_equivalent; }

  void set_suspend_equivalent()                  { _suspend_equivalent = true; }
  void clear_suspend_equivalent()                { _suspend_equivalent = false; }

  // Thread.stop support
  void send_thread_stop(oop throwable);
  AsyncRequests clear_special_runtime_exit_condition() {
    AsyncRequests x = _special_runtime_exit_condition;
    _special_runtime_exit_condition = _no_async_condition;
    return x;
  }

  // Are any async conditions present?
  bool has_async_condition() { return (_special_runtime_exit_condition != _no_async_condition); }

  void check_and_handle_async_exceptions(bool check_unsafe_error = true);

  // these next two are also used for self-suspension and async exception support
  void handle_special_runtime_exit_condition(bool check_asyncs = true);

  // Return true if JavaThread has an asynchronous condition or
  // if external suspension is requested.
  bool has_special_runtime_exit_condition() {
    // We call is_external_suspend() last since external suspend should
    // be less common. Because we don't use is_external_suspend_with_lock
    // it is possible that we won't see an asynchronous external suspend
    // request that has just gotten started, i.e., SR_lock grabbed but
    // _external_suspend field change either not made yet or not visible
    // yet. However, this is okay because the request is asynchronous and
    // we will see the new flag value the next time through. It's also
    // possible that the external suspend request is dropped after
    // we have checked is_external_suspend(), we will recheck its value
    // under SR_lock in java_suspend_self().
    return (_special_runtime_exit_condition != _no_async_condition) ||
            is_external_suspend() || is_deopt_suspend();
  }

  void set_pending_unsafe_access_error()          { _special_runtime_exit_condition = _async_unsafe_access_error; }

  inline void set_pending_async_exception(oop e);

  // Fast-locking support
  bool is_lock_owned(address adr) const;

  // Accessors for vframe array top
  // The linked list of vframe arrays are sorted on sp. This means when we
  // unpack the head must contain the vframe array to unpack.
  void set_vframe_array_head(vframeArray* value) { _vframe_array_head = value; }
  vframeArray* vframe_array_head() const         { return _vframe_array_head;  }

  // Side structure for deferring update of java frame locals until deopt occurs
  GrowableArray<jvmtiDeferredLocalVariableSet*>* deferred_locals() const { return _deferred_locals_updates; }
  void set_deferred_locals(GrowableArray<jvmtiDeferredLocalVariableSet *>* vf) { _deferred_locals_updates = vf; }

  // These only really exist to make debugging deopt problems simpler

  void set_vframe_array_last(vframeArray* value) { _vframe_array_last = value; }
  vframeArray* vframe_array_last() const         { return _vframe_array_last;  }

  // The special resourceMark used during deoptimization

  void set_deopt_mark(DeoptResourceMark* value)  { _deopt_mark = value; }
  DeoptResourceMark* deopt_mark(void)            { return _deopt_mark; }

  intptr_t* must_deopt_id()                      { return _must_deopt_id; }
  void     set_must_deopt_id(intptr_t* id)       { _must_deopt_id = id; }
  void     clear_must_deopt_id()                 { _must_deopt_id = NULL; }

  void set_deopt_nmethod(nmethod* nm)            { _deopt_nmethod = nm;   }
  nmethod* deopt_nmethod()                       { return _deopt_nmethod; }

  Method*    callee_target() const               { return _callee_target; }
  void set_callee_target  (Method* x)          { _callee_target   = x; }

  // Oop results of vm runtime calls
  oop  vm_result() const                         { return _vm_result; }
  void set_vm_result  (oop x)                    { _vm_result   = x; }

  Metadata*    vm_result_2() const               { return _vm_result_2; }
  void set_vm_result_2  (Metadata* x)          { _vm_result_2   = x; }

  MemRegion deferred_card_mark() const           { return _deferred_card_mark; }
  void set_deferred_card_mark(MemRegion mr)      { _deferred_card_mark = mr;   }

#if INCLUDE_JVMCI
  int  pending_deoptimization() const             { return _pending_deoptimization; }
  oop  pending_failed_speculation() const         { return _pending_failed_speculation; }
  bool has_pending_monitorenter() const           { return _pending_monitorenter; }
  void set_pending_monitorenter(bool b)           { _pending_monitorenter = b; }
  void set_pending_deoptimization(int reason)     { _pending_deoptimization = reason; }
  void set_pending_failed_speculation(oop failed_speculation) { _pending_failed_speculation = failed_speculation; }
  void set_pending_transfer_to_interpreter(bool b) { _pending_transfer_to_interpreter = b; }
  void set_jvmci_alternate_call_target(address a) { assert(_jvmci._alternate_call_target == NULL, "must be"); _jvmci._alternate_call_target = a; }
  void set_jvmci_implicit_exception_pc(address a) { assert(_jvmci._implicit_exception_pc == NULL, "must be"); _jvmci._implicit_exception_pc = a; }
#endif // INCLUDE_JVMCI

  // Exception handling for compiled methods
  oop      exception_oop() const                 { return _exception_oop; }
  address  exception_pc() const                  { return _exception_pc; }
  address  exception_handler_pc() const          { return _exception_handler_pc; }
  bool     is_method_handle_return() const       { return _is_method_handle_return == 1; }

  void set_exception_oop(oop o)                  { (void)const_cast<oop&>(_exception_oop = o); }
  void set_exception_pc(address a)               { _exception_pc = a; }
  void set_exception_handler_pc(address a)       { _exception_handler_pc = a; }
  void set_is_method_handle_return(bool value)   { _is_method_handle_return = value ? 1 : 0; }

  void clear_exception_oop_and_pc() {
    set_exception_oop(NULL);
    set_exception_pc(NULL);
  }

  // Stack overflow support
  //
  //  (small addresses)
  //
  //  --  <-- stack_end()                   ---
  //  |                                      |
  //  |  red pages                           |
  //  |                                      |
  //  --  <-- stack_red_zone_base()          |
  //  |                                      |
  //  |                                     guard
  //  |  yellow pages                       zone
  //  |                                      |
  //  |                                      |
  //  --  <-- stack_yellow_zone_base()       |
  //  |                                      |
  //  |                                      |
  //  |  reserved pages                      |
  //  |                                      |
  //  --  <-- stack_reserved_zone_base()    ---      ---
  //                                                 /|\  shadow
  //                                                  |   zone
  //                                                 \|/  size
  //  some untouched memory                          ---         <--  stack_overflow_limit()
  //
  //
  //  --
  //  |
  //  |  shadow zone
  //  |
  //  --
  //  x    frame n
  //  --
  //  x    frame n-1
  //  x
  //  --
  //  ...
  //
  //  --
  //  x    frame 0
  //  --  <-- stack_base()
  //
  //  (large addresses)
  //

 private:
  // These values are derived from flags StackRedPages, StackYellowPages,
  // StackReservedPages and StackShadowPages. The zone size is determined
  // ergonomically if page_size > 4K.
  static size_t _stack_red_zone_size;
  static size_t _stack_yellow_zone_size;
  static size_t _stack_reserved_zone_size;
  static size_t _stack_shadow_zone_size;
 public:
  inline size_t stack_available(address cur_sp);

  static size_t stack_red_zone_size() {
    assert(_stack_red_zone_size > 0, "Don't call this before the field is initialized.");
    return _stack_red_zone_size;
  }
  static void set_stack_red_zone_size(size_t s) {
    assert(is_size_aligned(s, os::vm_page_size()),
           "We can not protect if the red zone size is not page aligned.");
    assert(_stack_red_zone_size == 0, "This should be called only once.");
    _stack_red_zone_size = s;
  }
  address stack_red_zone_base() {
    return (address)(stack_end() + stack_red_zone_size());
  }
  bool in_stack_red_zone(address a) {
    return a <= stack_red_zone_base() && a >= stack_end();
  }

  static size_t stack_yellow_zone_size() {
    assert(_stack_yellow_zone_size > 0, "Don't call this before the field is initialized.");
    return _stack_yellow_zone_size;
  }
  static void set_stack_yellow_zone_size(size_t s) {
    assert(is_size_aligned(s, os::vm_page_size()),
           "We can not protect if the yellow zone size is not page aligned.");
    assert(_stack_yellow_zone_size == 0, "This should be called only once.");
    _stack_yellow_zone_size = s;
  }

  static size_t stack_reserved_zone_size() {
    // _stack_reserved_zone_size may be 0. This indicates the feature is off.
    return _stack_reserved_zone_size;
  }
  static void set_stack_reserved_zone_size(size_t s) {
    assert(is_size_aligned(s, os::vm_page_size()),
           "We can not protect if the reserved zone size is not page aligned.");
    assert(_stack_reserved_zone_size == 0, "This should be called only once.");
    _stack_reserved_zone_size = s;
  }
  address stack_reserved_zone_base() {
    return (address)(stack_end() +
                     (stack_red_zone_size() + stack_yellow_zone_size() + stack_reserved_zone_size()));
  }
  bool in_stack_reserved_zone(address a) {
    return (a <= stack_reserved_zone_base()) &&
           (a >= (address)((intptr_t)stack_reserved_zone_base() - stack_reserved_zone_size()));
<<<<<<< HEAD
  }

  static size_t stack_yellow_reserved_zone_size() {
    return _stack_yellow_zone_size + _stack_reserved_zone_size;
  }
  bool in_stack_yellow_reserved_zone(address a) {
    return (a <= stack_reserved_zone_base()) && (a >= stack_red_zone_base());
  }
=======
  }

  static size_t stack_yellow_reserved_zone_size() {
    return _stack_yellow_zone_size + _stack_reserved_zone_size;
  }
  bool in_stack_yellow_reserved_zone(address a) {
    return (a <= stack_reserved_zone_base()) && (a >= stack_red_zone_base());
  }
>>>>>>> 4d22a5e8

  // Size of red + yellow + reserved zones.
  static size_t stack_guard_zone_size() {
    return stack_red_zone_size() + stack_yellow_reserved_zone_size();
  }

  static size_t stack_shadow_zone_size() {
    assert(_stack_shadow_zone_size > 0, "Don't call this before the field is initialized.");
    return _stack_shadow_zone_size;
  }
  static void set_stack_shadow_zone_size(size_t s) {
    // The shadow area is not allocated or protected, so
    // it needs not be page aligned.
    // But the stack bang currently assumes that it is a
    // multiple of page size. This guarantees that the bang
    // loop touches all pages in the shadow zone.
    // This can be guaranteed differently, as well.  E.g., if
    // the page size is a multiple of 4K, banging in 4K steps
    // suffices to touch all pages. (Some pages are banged
    // several times, though.)
    assert(is_size_aligned(s, os::vm_page_size()),
           "Stack bang assumes multiple of page size.");
    assert(_stack_shadow_zone_size == 0, "This should be called only once.");
    _stack_shadow_zone_size = s;
  }

  void create_stack_guard_pages();
  void remove_stack_guard_pages();

  void enable_stack_reserved_zone();
  void disable_stack_reserved_zone();
  void enable_stack_yellow_reserved_zone();
  void disable_stack_yellow_reserved_zone();
  void enable_stack_red_zone();
  void disable_stack_red_zone();

  inline bool stack_guard_zone_unused();
  inline bool stack_yellow_reserved_zone_disabled();
  inline bool stack_reserved_zone_disabled();
  inline bool stack_guards_enabled();

  address reserved_stack_activation() const { return _reserved_stack_activation; }
  void set_reserved_stack_activation(address addr) {
    assert(_reserved_stack_activation == stack_base()
            || _reserved_stack_activation == NULL
            || addr == stack_base(), "Must not be set twice");
    _reserved_stack_activation = addr;
  }

  // Attempt to reguard the stack after a stack overflow may have occurred.
  // Returns true if (a) guard pages are not needed on this thread, (b) the
  // pages are already guarded, or (c) the pages were successfully reguarded.
  // Returns false if there is not enough stack space to reguard the pages, in
  // which case the caller should unwind a frame and try again.  The argument
  // should be the caller's (approximate) sp.
  bool reguard_stack(address cur_sp);
  // Similar to above but see if current stackpoint is out of the guard area
  // and reguard if possible.
  bool reguard_stack(void);

  address stack_overflow_limit() { return _stack_overflow_limit; }
  void set_stack_overflow_limit() {
    _stack_overflow_limit = stack_end() +
                            (JavaThread::stack_guard_zone_size() +
                             JavaThread::stack_shadow_zone_size());
  }

  // Misc. accessors/mutators
  void set_do_not_unlock(void)                   { _do_not_unlock_if_synchronized = true; }
  void clr_do_not_unlock(void)                   { _do_not_unlock_if_synchronized = false; }
  bool do_not_unlock(void)                       { return _do_not_unlock_if_synchronized; }

#ifndef PRODUCT
  void record_jump(address target, address instr, const char* file, int line);
#endif // PRODUCT

  // For assembly stub generation
  static ByteSize threadObj_offset()             { return byte_offset_of(JavaThread, _threadObj); }
#ifndef PRODUCT
  static ByteSize jmp_ring_index_offset()        { return byte_offset_of(JavaThread, _jmp_ring_index); }
  static ByteSize jmp_ring_offset()              { return byte_offset_of(JavaThread, _jmp_ring); }
#endif // PRODUCT
  static ByteSize jni_environment_offset()       { return byte_offset_of(JavaThread, _jni_environment); }
  static ByteSize last_Java_sp_offset() {
    return byte_offset_of(JavaThread, _anchor) + JavaFrameAnchor::last_Java_sp_offset();
  }
  static ByteSize last_Java_pc_offset() {
    return byte_offset_of(JavaThread, _anchor) + JavaFrameAnchor::last_Java_pc_offset();
  }
  static ByteSize frame_anchor_offset() {
    return byte_offset_of(JavaThread, _anchor);
  }
  static ByteSize callee_target_offset()         { return byte_offset_of(JavaThread, _callee_target); }
  static ByteSize vm_result_offset()             { return byte_offset_of(JavaThread, _vm_result); }
  static ByteSize vm_result_2_offset()           { return byte_offset_of(JavaThread, _vm_result_2); }
  static ByteSize thread_state_offset()          { return byte_offset_of(JavaThread, _thread_state); }
  static ByteSize saved_exception_pc_offset()    { return byte_offset_of(JavaThread, _saved_exception_pc); }
  static ByteSize osthread_offset()              { return byte_offset_of(JavaThread, _osthread); }
#if INCLUDE_JVMCI
  static ByteSize pending_deoptimization_offset() { return byte_offset_of(JavaThread, _pending_deoptimization); }
  static ByteSize pending_monitorenter_offset()  { return byte_offset_of(JavaThread, _pending_monitorenter); }
  static ByteSize pending_failed_speculation_offset() { return byte_offset_of(JavaThread, _pending_failed_speculation); }
  static ByteSize jvmci_alternate_call_target_offset() { return byte_offset_of(JavaThread, _jvmci._alternate_call_target); }
  static ByteSize jvmci_implicit_exception_pc_offset() { return byte_offset_of(JavaThread, _jvmci._implicit_exception_pc); }
  static ByteSize jvmci_counters_offset()        { return byte_offset_of(JavaThread, _jvmci_counters); }
#endif // INCLUDE_JVMCI
  static ByteSize exception_oop_offset()         { return byte_offset_of(JavaThread, _exception_oop); }
  static ByteSize exception_pc_offset()          { return byte_offset_of(JavaThread, _exception_pc); }
  static ByteSize exception_handler_pc_offset()  { return byte_offset_of(JavaThread, _exception_handler_pc); }
  static ByteSize stack_overflow_limit_offset()  { return byte_offset_of(JavaThread, _stack_overflow_limit); }
  static ByteSize is_method_handle_return_offset() { return byte_offset_of(JavaThread, _is_method_handle_return); }
  static ByteSize stack_guard_state_offset()     { return byte_offset_of(JavaThread, _stack_guard_state); }
  static ByteSize reserved_stack_activation_offset() { return byte_offset_of(JavaThread, _reserved_stack_activation); }
  static ByteSize suspend_flags_offset()         { return byte_offset_of(JavaThread, _suspend_flags); }

  static ByteSize do_not_unlock_if_synchronized_offset() { return byte_offset_of(JavaThread, _do_not_unlock_if_synchronized); }
  static ByteSize should_post_on_exceptions_flag_offset() {
    return byte_offset_of(JavaThread, _should_post_on_exceptions_flag);
  }

#if INCLUDE_ALL_GCS
  static ByteSize satb_mark_queue_offset()       { return byte_offset_of(JavaThread, _satb_mark_queue); }
  static ByteSize dirty_card_queue_offset()      { return byte_offset_of(JavaThread, _dirty_card_queue); }
#endif // INCLUDE_ALL_GCS

  // Returns the jni environment for this thread
  JNIEnv* jni_environment()                      { return &_jni_environment; }

  static JavaThread* thread_from_jni_environment(JNIEnv* env) {
    JavaThread *thread_from_jni_env = (JavaThread*)((intptr_t)env - in_bytes(jni_environment_offset()));
    // Only return NULL if thread is off the thread list; starting to
    // exit should not return NULL.
    if (thread_from_jni_env->is_terminated()) {
      thread_from_jni_env->block_if_vm_exited();
      return NULL;
    } else {
      return thread_from_jni_env;
    }
  }

  // JNI critical regions. These can nest.
  bool in_critical()    { return _jni_active_critical > 0; }
  bool in_last_critical()  { return _jni_active_critical == 1; }
  void enter_critical() {
    assert(Thread::current() == this ||
           (Thread::current()->is_VM_thread() &&
           SafepointSynchronize::is_synchronizing()),
           "this must be current thread or synchronizing");
    _jni_active_critical++;
  }
  void exit_critical() {
    assert(Thread::current() == this, "this must be current thread");
    _jni_active_critical--;
    assert(_jni_active_critical >= 0, "JNI critical nesting problem?");
  }

  // Checked JNI, is the programmer required to check for exceptions, specify which function name
  bool is_pending_jni_exception_check() const { return _pending_jni_exception_check_fn != NULL; }
  void clear_pending_jni_exception_check() { _pending_jni_exception_check_fn = NULL; }
  const char* get_pending_jni_exception_check() const { return _pending_jni_exception_check_fn; }
  void set_pending_jni_exception_check(const char* fn_name) { _pending_jni_exception_check_fn = (char*) fn_name; }

  // For deadlock detection
  int depth_first_number() { return _depth_first_number; }
  void set_depth_first_number(int dfn) { _depth_first_number = dfn; }

 private:
  void set_monitor_chunks(MonitorChunk* monitor_chunks) { _monitor_chunks = monitor_chunks; }

 public:
  MonitorChunk* monitor_chunks() const           { return _monitor_chunks; }
  void add_monitor_chunk(MonitorChunk* chunk);
  void remove_monitor_chunk(MonitorChunk* chunk);
  bool in_deopt_handler() const                  { return _in_deopt_handler > 0; }
  void inc_in_deopt_handler()                    { _in_deopt_handler++; }
  void dec_in_deopt_handler() {
    assert(_in_deopt_handler > 0, "mismatched deopt nesting");
    if (_in_deopt_handler > 0) { // robustness
      _in_deopt_handler--;
    }
  }

 private:
  void set_entry_point(ThreadFunction entry_point) { _entry_point = entry_point; }

 public:

  // Frame iteration; calls the function f for all frames on the stack
  void frames_do(void f(frame*, const RegisterMap*));

  // Memory operations
  void oops_do(OopClosure* f, CLDClosure* cld_f, CodeBlobClosure* cf);

  // Sweeper operations
  void nmethods_do(CodeBlobClosure* cf);

  // RedefineClasses Support
  void metadata_do(void f(Metadata*));

  // Misc. operations
  char* name() const { return (char*)get_thread_name(); }
  void print_on(outputStream* st) const;
  void print_value();
  void print_thread_state_on(outputStream*) const      PRODUCT_RETURN;
  void print_thread_state() const                      PRODUCT_RETURN;
  void print_on_error(outputStream* st, char* buf, int buflen) const;
  void verify();
  const char* get_thread_name() const;
 private:
  // factor out low-level mechanics for use in both normal and error cases
  const char* get_thread_name_string(char* buf = NULL, int buflen = 0) const;
 public:
  const char* get_threadgroup_name() const;
  const char* get_parent_name() const;

  // Accessing frames
  frame last_frame() {
    _anchor.make_walkable(this);
    return pd_last_frame();
  }
  javaVFrame* last_java_vframe(RegisterMap* reg_map);

  // Returns method at 'depth' java or native frames down the stack
  // Used for security checks
  Klass* security_get_caller_class(int depth);

  // Print stack trace in external format
  void print_stack_on(outputStream* st);
  void print_stack() { print_stack_on(tty); }

  // Print stack traces in various internal formats
  void trace_stack()                             PRODUCT_RETURN;
  void trace_stack_from(vframe* start_vf)        PRODUCT_RETURN;
  void trace_frames()                            PRODUCT_RETURN;
  void trace_oops()                              PRODUCT_RETURN;

  // Print an annotated view of the stack frames
  void print_frame_layout(int depth = 0, bool validate_only = false) NOT_DEBUG_RETURN;
  void validate_frame_layout() {
    print_frame_layout(0, true);
  }

  // Returns the number of stack frames on the stack
  int depth() const;

  // Function for testing deoptimization
  void deoptimize();
  void make_zombies();

  void deoptimized_wrt_marked_nmethods();

  // Profiling operation (see fprofile.cpp)
 public:
  bool profile_last_Java_frame(frame* fr);

 private:
  ThreadProfiler* _thread_profiler;
 private:
  friend class FlatProfiler;                    // uses both [gs]et_thread_profiler.
  friend class FlatProfilerTask;                // uses get_thread_profiler.
  friend class ThreadProfilerMark;              // uses get_thread_profiler.
  ThreadProfiler* get_thread_profiler()         { return _thread_profiler; }
  ThreadProfiler* set_thread_profiler(ThreadProfiler* tp) {
    ThreadProfiler* result = _thread_profiler;
    _thread_profiler = tp;
    return result;
  }

 public:
  // Returns the running thread as a JavaThread
  static inline JavaThread* current();

  // Returns the active Java thread.  Do not use this if you know you are calling
  // from a JavaThread, as it's slower than JavaThread::current.  If called from
  // the VMThread, it also returns the JavaThread that instigated the VMThread's
  // operation.  You may not want that either.
  static JavaThread* active();

  inline CompilerThread* as_CompilerThread();

 public:
  virtual void run();
  void thread_main_inner();

 private:
  // PRIVILEGED STACK
  PrivilegedElement*  _privileged_stack_top;
  GrowableArray<oop>* _array_for_gc;
 public:

  // Returns the privileged_stack information.
  PrivilegedElement* privileged_stack_top() const       { return _privileged_stack_top; }
  void set_privileged_stack_top(PrivilegedElement *e)   { _privileged_stack_top = e; }
  void register_array_for_gc(GrowableArray<oop>* array) { _array_for_gc = array; }

 public:
  // Thread local information maintained by JVMTI.
  void set_jvmti_thread_state(JvmtiThreadState *value)                           { _jvmti_thread_state = value; }
  // A JvmtiThreadState is lazily allocated. This jvmti_thread_state()
  // getter is used to get this JavaThread's JvmtiThreadState if it has
  // one which means NULL can be returned. JvmtiThreadState::state_for()
  // is used to get the specified JavaThread's JvmtiThreadState if it has
  // one or it allocates a new JvmtiThreadState for the JavaThread and
  // returns it. JvmtiThreadState::state_for() will return NULL only if
  // the specified JavaThread is exiting.
  JvmtiThreadState *jvmti_thread_state() const                                   { return _jvmti_thread_state; }
  static ByteSize jvmti_thread_state_offset()                                    { return byte_offset_of(JavaThread, _jvmti_thread_state); }
  void set_jvmti_get_loaded_classes_closure(JvmtiGetLoadedClassesClosure* value) { _jvmti_get_loaded_classes_closure = value; }
  JvmtiGetLoadedClassesClosure* get_jvmti_get_loaded_classes_closure() const     { return _jvmti_get_loaded_classes_closure; }

  // JVMTI PopFrame support
  // Setting and clearing popframe_condition
  // All of these enumerated values are bits. popframe_pending
  // indicates that a PopFrame() has been requested and not yet been
  // completed. popframe_processing indicates that that PopFrame() is in
  // the process of being completed. popframe_force_deopt_reexecution_bit
  // indicates that special handling is required when returning to a
  // deoptimized caller.
  enum PopCondition {
    popframe_inactive                      = 0x00,
    popframe_pending_bit                   = 0x01,
    popframe_processing_bit                = 0x02,
    popframe_force_deopt_reexecution_bit   = 0x04
  };
  PopCondition popframe_condition()                   { return (PopCondition) _popframe_condition; }
  void set_popframe_condition(PopCondition c)         { _popframe_condition = c; }
  void set_popframe_condition_bit(PopCondition c)     { _popframe_condition |= c; }
  void clear_popframe_condition()                     { _popframe_condition = popframe_inactive; }
  static ByteSize popframe_condition_offset()         { return byte_offset_of(JavaThread, _popframe_condition); }
  bool has_pending_popframe()                         { return (popframe_condition() & popframe_pending_bit) != 0; }
  bool popframe_forcing_deopt_reexecution()           { return (popframe_condition() & popframe_force_deopt_reexecution_bit) != 0; }
  void clear_popframe_forcing_deopt_reexecution()     { _popframe_condition &= ~popframe_force_deopt_reexecution_bit; }
#ifdef CC_INTERP
  bool pop_frame_pending(void)                        { return ((_popframe_condition & popframe_pending_bit) != 0); }
  void clr_pop_frame_pending(void)                    { _popframe_condition = popframe_inactive; }
  bool pop_frame_in_process(void)                     { return ((_popframe_condition & popframe_processing_bit) != 0); }
  void set_pop_frame_in_process(void)                 { _popframe_condition |= popframe_processing_bit; }
  void clr_pop_frame_in_process(void)                 { _popframe_condition &= ~popframe_processing_bit; }
#endif

  int frames_to_pop_failed_realloc() const            { return _frames_to_pop_failed_realloc; }
  void set_frames_to_pop_failed_realloc(int nb)       { _frames_to_pop_failed_realloc = nb; }
  void dec_frames_to_pop_failed_realloc()             { _frames_to_pop_failed_realloc--; }

 private:
  // Saved incoming arguments to popped frame.
  // Used only when popped interpreted frame returns to deoptimized frame.
  void*    _popframe_preserved_args;
  int      _popframe_preserved_args_size;

 public:
  void  popframe_preserve_args(ByteSize size_in_bytes, void* start);
  void* popframe_preserved_args();
  ByteSize popframe_preserved_args_size();
  WordSize popframe_preserved_args_size_in_words();
  void  popframe_free_preserved_args();


 private:
  JvmtiThreadState *_jvmti_thread_state;
  JvmtiGetLoadedClassesClosure* _jvmti_get_loaded_classes_closure;

  // Used by the interpreter in fullspeed mode for frame pop, method
  // entry, method exit and single stepping support. This field is
  // only set to non-zero by the VM_EnterInterpOnlyMode VM operation.
  // It can be set to zero asynchronously (i.e., without a VM operation
  // or a lock) so we have to be very careful.
  int               _interp_only_mode;

 public:
  // used by the interpreter for fullspeed debugging support (see above)
  static ByteSize interp_only_mode_offset() { return byte_offset_of(JavaThread, _interp_only_mode); }
  bool is_interp_only_mode()                { return (_interp_only_mode != 0); }
  int get_interp_only_mode()                { return _interp_only_mode; }
  void increment_interp_only_mode()         { ++_interp_only_mode; }
  void decrement_interp_only_mode()         { --_interp_only_mode; }

  // support for cached flag that indicates whether exceptions need to be posted for this thread
  // if this is false, we can avoid deoptimizing when events are thrown
  // this gets set to reflect whether jvmtiExport::post_exception_throw would actually do anything
 private:
  int    _should_post_on_exceptions_flag;

 public:
  int   should_post_on_exceptions_flag()  { return _should_post_on_exceptions_flag; }
  void  set_should_post_on_exceptions_flag(int val)  { _should_post_on_exceptions_flag = val; }

 private:
  ThreadStatistics *_thread_stat;

 public:
  ThreadStatistics* get_thread_stat() const    { return _thread_stat; }

  // Return a blocker object for which this thread is blocked parking.
  oop current_park_blocker();

 private:
  static size_t _stack_size_at_create;

 public:
  static inline size_t stack_size_at_create(void) {
    return _stack_size_at_create;
  }
  static inline void set_stack_size_at_create(size_t value) {
    _stack_size_at_create = value;
  }

#if INCLUDE_ALL_GCS
  // SATB marking queue support
  SATBMarkQueue& satb_mark_queue() { return _satb_mark_queue; }
  static SATBMarkQueueSet& satb_mark_queue_set() {
    return _satb_mark_queue_set;
  }

  // Dirty card queue support
  DirtyCardQueue& dirty_card_queue() { return _dirty_card_queue; }
  static DirtyCardQueueSet& dirty_card_queue_set() {
    return _dirty_card_queue_set;
  }
#endif // INCLUDE_ALL_GCS

  // This method initializes the SATB and dirty card queues before a
  // JavaThread is added to the Java thread list. Right now, we don't
  // have to do anything to the dirty card queue (it should have been
  // activated when the thread was created), but we have to activate
  // the SATB queue if the thread is created while a marking cycle is
  // in progress. The activation / de-activation of the SATB queues at
  // the beginning / end of a marking cycle is done during safepoints
  // so we have to make sure this method is called outside one to be
  // able to safely read the active field of the SATB queue set. Right
  // now, it is called just before the thread is added to the Java
  // thread list in the Threads::add() method. That method is holding
  // the Threads_lock which ensures we are outside a safepoint. We
  // cannot do the obvious and set the active field of the SATB queue
  // when the thread is created given that, in some cases, safepoints
  // might happen between the JavaThread constructor being called and the
  // thread being added to the Java thread list (an example of this is
  // when the structure for the DestroyJavaVM thread is created).
#if INCLUDE_ALL_GCS
  void initialize_queues();
#else  // INCLUDE_ALL_GCS
  void initialize_queues() { }
#endif // INCLUDE_ALL_GCS

  // Machine dependent stuff
#ifdef TARGET_OS_ARCH_linux_x86
# include "thread_linux_x86.hpp"
#endif
#ifdef TARGET_OS_ARCH_linux_sparc
# include "thread_linux_sparc.hpp"
#endif
#ifdef TARGET_OS_ARCH_linux_zero
# include "thread_linux_zero.hpp"
#endif
#ifdef TARGET_OS_ARCH_solaris_x86
# include "thread_solaris_x86.hpp"
#endif
#ifdef TARGET_OS_ARCH_solaris_sparc
# include "thread_solaris_sparc.hpp"
#endif
#ifdef TARGET_OS_ARCH_windows_x86
# include "thread_windows_x86.hpp"
#endif
#ifdef TARGET_OS_ARCH_linux_arm
# include "thread_linux_arm.hpp"
#endif
#ifdef TARGET_OS_ARCH_linux_ppc
# include "thread_linux_ppc.hpp"
#endif
#ifdef TARGET_OS_ARCH_linux_aarch64
# include "thread_linux_aarch64.hpp"
#endif
#ifdef TARGET_OS_ARCH_aix_ppc
# include "thread_aix_ppc.hpp"
#endif
#ifdef TARGET_OS_ARCH_bsd_x86
# include "thread_bsd_x86.hpp"
#endif
#ifdef TARGET_OS_ARCH_bsd_zero
# include "thread_bsd_zero.hpp"
#endif


 public:
  void set_blocked_on_compilation(bool value) {
    _blocked_on_compilation = value;
  }

  bool blocked_on_compilation() {
    return _blocked_on_compilation;
  }
 protected:
  bool         _blocked_on_compilation;


  // JSR166 per-thread parker
 private:
  Parker*    _parker;
 public:
  Parker*     parker() { return _parker; }

  // Biased locking support
 private:
  GrowableArray<MonitorInfo*>* _cached_monitor_info;
 public:
  GrowableArray<MonitorInfo*>* cached_monitor_info() { return _cached_monitor_info; }
  void set_cached_monitor_info(GrowableArray<MonitorInfo*>* info) { _cached_monitor_info = info; }

  // clearing/querying jni attach status
  bool is_attaching_via_jni() const { return _jni_attach_state == _attaching_via_jni; }
  bool has_attached_via_jni() const { return is_attaching_via_jni() || _jni_attach_state == _attached_via_jni; }
  inline void set_done_attaching_via_jni();
};

// Inline implementation of JavaThread::current
inline JavaThread* JavaThread::current() {
  Thread* thread = Thread::current();
  assert(thread->is_Java_thread(), "just checking");
  return (JavaThread*)thread;
}

inline CompilerThread* JavaThread::as_CompilerThread() {
  assert(is_Compiler_thread(), "just checking");
  return (CompilerThread*)this;
}

// Dedicated thread to sweep the code cache
class CodeCacheSweeperThread : public JavaThread {
  nmethod*       _scanned_nmethod; // nmethod being scanned by the sweeper
 public:
  CodeCacheSweeperThread();
  // Track the nmethod currently being scanned by the sweeper
  void set_scanned_nmethod(nmethod* nm) {
    assert(_scanned_nmethod == NULL || nm == NULL, "should reset to NULL before writing a new value");
    _scanned_nmethod = nm;
  }

  // Hide sweeper thread from external view.
  bool is_hidden_from_external_view() const { return true; }

  bool is_Code_cache_sweeper_thread() const { return true; }
  // GC support
  // Apply "f->do_oop" to all root oops in "this".
  // Apply "cf->do_code_blob" (if !NULL) to all code blobs active in frames
  void oops_do(OopClosure* f, CLDClosure* cld_f, CodeBlobClosure* cf);
};

// A thread used for Compilation.
class CompilerThread : public JavaThread {
  friend class VMStructs;
 private:
  CompilerCounters* _counters;

  ciEnv*            _env;
  CompileLog*       _log;
  CompileTask*      _task;
  CompileQueue*     _queue;
  BufferBlob*       _buffer_blob;

  AbstractCompiler* _compiler;

 public:

  static CompilerThread* current();

  CompilerThread(CompileQueue* queue, CompilerCounters* counters);

  bool is_Compiler_thread() const                { return true; }

  virtual bool can_call_java() const;

  // Hide native compiler threads from external view.
  bool is_hidden_from_external_view() const      { return !can_call_java(); }

  void set_compiler(AbstractCompiler* c)         { _compiler = c; }
  AbstractCompiler* compiler() const             { return _compiler; }

  CompileQueue* queue()        const             { return _queue; }
  CompilerCounters* counters() const             { return _counters; }

  // Get/set the thread's compilation environment.
  ciEnv*        env()                            { return _env; }
  void          set_env(ciEnv* env)              { _env = env; }

  BufferBlob*   get_buffer_blob() const          { return _buffer_blob; }
  void          set_buffer_blob(BufferBlob* b)   { _buffer_blob = b; }

  // Get/set the thread's logging information
  CompileLog*   log()                            { return _log; }
  void          init_log(CompileLog* log) {
    // Set once, for good.
    assert(_log == NULL, "set only once");
    _log = log;
  }

#ifndef PRODUCT
 private:
  IdealGraphPrinter *_ideal_graph_printer;
 public:
  IdealGraphPrinter *ideal_graph_printer()           { return _ideal_graph_printer; }
  void set_ideal_graph_printer(IdealGraphPrinter *n) { _ideal_graph_printer = n; }
#endif

  // Get/set the thread's current task
  CompileTask* task()                      { return _task; }
  void         set_task(CompileTask* task) { _task = task; }
};

inline CompilerThread* CompilerThread::current() {
  return JavaThread::current()->as_CompilerThread();
}

// The active thread queue. It also keeps track of the current used
// thread priorities.
class Threads: AllStatic {
  friend class VMStructs;
 private:
  static JavaThread* _thread_list;
  static int         _number_of_threads;
  static int         _number_of_non_daemon_threads;
  static int         _return_code;
  static int         _thread_claim_parity;
#ifdef ASSERT
  static bool        _vm_complete;
#endif

  static void initialize_java_lang_classes(JavaThread* main_thread, TRAPS);
  static void initialize_jsr292_core_classes(TRAPS);
 public:
  // Thread management
  // force_daemon is a concession to JNI, where we may need to add a
  // thread to the thread list before allocating its thread object
  static void add(JavaThread* p, bool force_daemon = false);
  static void remove(JavaThread* p);
  static bool includes(JavaThread* p);
  static JavaThread* first()                     { return _thread_list; }
  static void threads_do(ThreadClosure* tc);

  // Initializes the vm and creates the vm thread
  static jint create_vm(JavaVMInitArgs* args, bool* canTryAgain);
  static void convert_vm_init_libraries_to_agents();
  static void create_vm_init_libraries();
  static void create_vm_init_agents();
  static void shutdown_vm_agents();
  static bool destroy_vm();
  // Supported VM versions via JNI
  // Includes JNI_VERSION_1_1
  static jboolean is_supported_jni_version_including_1_1(jint version);
  // Does not include JNI_VERSION_1_1
  static jboolean is_supported_jni_version(jint version);

  // The "thread claim parity" provides a way for threads to be claimed
  // by parallel worker tasks.
  //
  // Each thread contains a a "parity" field. A task will claim the
  // thread only if its parity field is the same as the global parity,
  // which is updated by calling change_thread_claim_parity().
  //
  // For this to work change_thread_claim_parity() needs to be called
  // exactly once in sequential code before starting parallel tasks
  // that should claim threads.
  //
  // New threads get their parity set to 0 and change_thread_claim_parity()
  // never set the global parity to 0.
  static int thread_claim_parity() { return _thread_claim_parity; }
  static void change_thread_claim_parity();
  static void assert_all_threads_claimed() NOT_DEBUG_RETURN;

  // Apply "f->do_oop" to all root oops in all threads.
  // This version may only be called by sequential code.
  static void oops_do(OopClosure* f, CLDClosure* cld_f, CodeBlobClosure* cf);
  // This version may be called by sequential or parallel code.
  static void possibly_parallel_oops_do(bool is_par, OopClosure* f, CLDClosure* cld_f, CodeBlobClosure* cf);
  // This creates a list of GCTasks, one per thread.
  static void create_thread_roots_tasks(GCTaskQueue* q);
  // This creates a list of GCTasks, one per thread, for marking objects.
  static void create_thread_roots_marking_tasks(GCTaskQueue* q);

  // Apply "f->do_oop" to roots in all threads that
  // are part of compiled frames
  static void compiled_frame_oops_do(OopClosure* f, CodeBlobClosure* cf);

  static void convert_hcode_pointers();
  static void restore_hcode_pointers();

  // Sweeper
  static void nmethods_do(CodeBlobClosure* cf);

  // RedefineClasses support
  static void metadata_do(void f(Metadata*));
  static void metadata_handles_do(void f(Metadata*));

#ifdef ASSERT
  static bool is_vm_complete() { return _vm_complete; }
#endif

  // Verification
  static void verify();
  static void print_on(outputStream* st, bool print_stacks, bool internal_format, bool print_concurrent_locks);
  static void print(bool print_stacks, bool internal_format) {
    // this function is only used by debug.cpp
    print_on(tty, print_stacks, internal_format, false /* no concurrent lock printed */);
  }
  static void print_on_error(outputStream* st, Thread* current, char* buf, int buflen);

  // Get Java threads that are waiting to enter a monitor. If doLock
  // is true, then Threads_lock is grabbed as needed. Otherwise, the
  // VM needs to be at a safepoint.
  static GrowableArray<JavaThread*>* get_pending_threads(int count,
                                                         address monitor, bool doLock);

  // Get owning Java thread from the monitor's owner field. If doLock
  // is true, then Threads_lock is grabbed as needed. Otherwise, the
  // VM needs to be at a safepoint.
  static JavaThread *owning_thread_from_monitor_owner(address owner,
                                                      bool doLock);

  // Number of threads on the active threads list
  static int number_of_threads()                 { return _number_of_threads; }
  // Number of non-daemon threads on the active threads list
  static int number_of_non_daemon_threads()      { return _number_of_non_daemon_threads; }

  // Deoptimizes all frames tied to marked nmethods
  static void deoptimized_wrt_marked_nmethods();

  static JavaThread* find_java_thread_from_java_tid(jlong java_tid);

};


// Thread iterator
class ThreadClosure: public StackObj {
 public:
  virtual void do_thread(Thread* thread) = 0;
};

class SignalHandlerMark: public StackObj {
 private:
  Thread* _thread;
 public:
  SignalHandlerMark(Thread* t) {
    _thread = t;
    if (_thread) _thread->enter_signal_handler();
  }
  ~SignalHandlerMark() {
    if (_thread) _thread->leave_signal_handler();
    _thread = NULL;
  }
};


#endif // SHARE_VM_RUNTIME_THREAD_HPP<|MERGE_RESOLUTION|>--- conflicted
+++ resolved
@@ -1446,7 +1446,6 @@
   bool in_stack_reserved_zone(address a) {
     return (a <= stack_reserved_zone_base()) &&
            (a >= (address)((intptr_t)stack_reserved_zone_base() - stack_reserved_zone_size()));
-<<<<<<< HEAD
   }
 
   static size_t stack_yellow_reserved_zone_size() {
@@ -1455,16 +1454,6 @@
   bool in_stack_yellow_reserved_zone(address a) {
     return (a <= stack_reserved_zone_base()) && (a >= stack_red_zone_base());
   }
-=======
-  }
-
-  static size_t stack_yellow_reserved_zone_size() {
-    return _stack_yellow_zone_size + _stack_reserved_zone_size;
-  }
-  bool in_stack_yellow_reserved_zone(address a) {
-    return (a <= stack_reserved_zone_base()) && (a >= stack_red_zone_base());
-  }
->>>>>>> 4d22a5e8
 
   // Size of red + yellow + reserved zones.
   static size_t stack_guard_zone_size() {
