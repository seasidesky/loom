/*
 * Copyright (c) 2015, 2016, Oracle and/or its affiliates. All rights reserved.
 * DO NOT ALTER OR REMOVE COPYRIGHT NOTICES OR THIS FILE HEADER.
 *
 * This code is free software; you can redistribute it and/or modify it
 * under the terms of the GNU General Public License version 2 only, as
 * published by the Free Software Foundation.
 *
 * This code is distributed in the hope that it will be useful, but WITHOUT
 * ANY WARRANTY; without even the implied warranty of MERCHANTABILITY or
 * FITNESS FOR A PARTICULAR PURPOSE.  See the GNU General Public License
 * version 2 for more details (a copy is included in the LICENSE file that
 * accompanied this code).
 *
 * You should have received a copy of the GNU General Public License version
 * 2 along with this work; if not, write to the Free Software Foundation,
 * Inc., 51 Franklin St, Fifth Floor, Boston, MA 02110-1301 USA.
 *
 * Please contact Oracle, 500 Oracle Parkway, Redwood Shores, CA 94065 USA
 * or visit www.oracle.com if you need additional information or have any
 * questions.
 *
 */

/*
 * @test
 * @bug 8136421
 * @requires (vm.simpleArch == "x64" | vm.simpleArch == "sparcv9" | vm.simpleArch == "aarch64")
 * @library /test/lib /
 * @library ../common/patches
 * @modules java.base/jdk.internal.misc
 * @modules java.base/jdk.internal.org.objectweb.asm
 *          java.base/jdk.internal.org.objectweb.asm.tree
 *          jdk.vm.ci/jdk.vm.ci.hotspot
 *          jdk.vm.ci/jdk.vm.ci.code
 *
<<<<<<< HEAD
 * @ignore 8139700
 * @build jdk.vm.ci/jdk.vm.ci.hotspot.CompilerToVMHelper sun.hotspot.WhiteBox
=======
 * @build jdk.vm.ci/jdk.vm.ci.hotspot.CompilerToVMHelper
 * @build sun.hotspot.WhiteBox
 *        compiler.jvmci.compilerToVM.DisassembleCodeBlobTest
>>>>>>> 49dba0b9
 * @run driver ClassFileInstaller sun.hotspot.WhiteBox
 *                                sun.hotspot.WhiteBox$WhiteBoxPermission
 * @run main/othervm -Xbootclasspath/a:.
 *                   -XX:+UnlockDiagnosticVMOptions -XX:+WhiteBoxAPI
 *                   -XX:+UnlockExperimentalVMOptions -XX:+EnableJVMCI
 *                   compiler.jvmci.compilerToVM.DisassembleCodeBlobTest
 */

package compiler.jvmci.compilerToVM;

import jdk.test.lib.Asserts;
import jdk.test.lib.Utils;
import jdk.vm.ci.code.InstalledCode;
import jdk.vm.ci.hotspot.CompilerToVMHelper;
import sun.hotspot.code.NMethod;

import java.util.List;

public class DisassembleCodeBlobTest {

    public static void main(String[] args) {
        DisassembleCodeBlobTest test
                = new DisassembleCodeBlobTest();
        List<CompileCodeTestCase> testCases
                = CompileCodeTestCase.generate(/* bci = */ -1);
        testCases.addAll(CompileCodeTestCase.generate(/* bci = */ 0));
        testCases.forEach(test::check);
        testCases.stream().findAny().ifPresent(test::checkZero);
        test.checkNull();
    }

    private void checkNull() {
        Utils.runAndCheckException(
                () -> CompilerToVMHelper.disassembleCodeBlob(null),
                NullPointerException.class);
    }

    private void checkZero(CompileCodeTestCase testCase) {
        System.out.println("checkZero for " + testCase);
        testCase.deoptimize();
        InstalledCode installedCode = testCase.toInstalledCode();
        String str = CompilerToVMHelper.disassembleCodeBlob(installedCode);
        Asserts.assertNull(str, testCase
                + " : non-null return value for invalid installCode");
    }

    private void check(CompileCodeTestCase testCase) {
        System.out.println(testCase);
        // to have a clean state
        NMethod nMethod = testCase.deoptimizeAndCompile();
        if (nMethod == null) {
            throw new Error(testCase + " : method is not compiled");
        }
        InstalledCode installedCode = testCase.toInstalledCode();
        String str = CompilerToVMHelper.disassembleCodeBlob(installedCode);
        if (str != null) {
            Asserts.assertGT(str.length(), 0,
                   testCase +  " : returned string has to be non-zero length");
        }
        String str2 = CompilerToVMHelper.disassembleCodeBlob(installedCode);
        Asserts.assertEQ(str, str2,
                testCase + " : 2nd invocation returned different value");
    }
}<|MERGE_RESOLUTION|>--- conflicted
+++ resolved
@@ -34,14 +34,9 @@
  *          jdk.vm.ci/jdk.vm.ci.hotspot
  *          jdk.vm.ci/jdk.vm.ci.code
  *
-<<<<<<< HEAD
- * @ignore 8139700
- * @build jdk.vm.ci/jdk.vm.ci.hotspot.CompilerToVMHelper sun.hotspot.WhiteBox
-=======
  * @build jdk.vm.ci/jdk.vm.ci.hotspot.CompilerToVMHelper
  * @build sun.hotspot.WhiteBox
  *        compiler.jvmci.compilerToVM.DisassembleCodeBlobTest
->>>>>>> 49dba0b9
  * @run driver ClassFileInstaller sun.hotspot.WhiteBox
  *                                sun.hotspot.WhiteBox$WhiteBoxPermission
  * @run main/othervm -Xbootclasspath/a:.
