--- conflicted
+++ resolved
@@ -75,11 +75,8 @@
 class ExceptionCache;
 class KlassDepChange;
 class OopClosure;
-<<<<<<< HEAD
+class ShenandoahParallelCodeHeapIterator;
 class NativePostCallNop;
-=======
-class ShenandoahParallelCodeHeapIterator;
->>>>>>> 8ab3e775
 
 class CodeCache : AllStatic {
   friend class VMStructs;
