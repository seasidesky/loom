/*
 * Copyright (c) 1997, 2018, Oracle and/or its affiliates. All rights reserved.
 * DO NOT ALTER OR REMOVE COPYRIGHT NOTICES OR THIS FILE HEADER.
 *
 * This code is free software; you can redistribute it and/or modify it
 * under the terms of the GNU General Public License version 2 only, as
 * published by the Free Software Foundation.
 *
 * This code is distributed in the hope that it will be useful, but WITHOUT
 * ANY WARRANTY; without even the implied warranty of MERCHANTABILITY or
 * FITNESS FOR A PARTICULAR PURPOSE.  See the GNU General Public License
 * version 2 for more details (a copy is included in the LICENSE file that
 * accompanied this code).
 *
 * You should have received a copy of the GNU General Public License version
 * 2 along with this work; if not, write to the Free Software Foundation,
 * Inc., 51 Franklin St, Fifth Floor, Boston, MA 02110-1301 USA.
 *
 * Please contact Oracle, 500 Oracle Parkway, Redwood Shores, CA 94065 USA
 * or visit www.oracle.com if you need additional information or have any
 * questions.
 *
 */

#include "precompiled.hpp"
#include "classfile/altHashing.hpp"
#include "classfile/javaClasses.inline.hpp"
#include "memory/resourceArea.hpp"
#include "oops/access.inline.hpp"
#include "oops/oop.inline.hpp"
#include "oops/verifyOopClosure.hpp"
#include "runtime/handles.inline.hpp"
#include "runtime/thread.inline.hpp"
#include "utilities/copy.hpp"

bool always_do_update_barrier = false;

void oopDesc::print_on(outputStream* st) const {
<<<<<<< HEAD
  if (this == NULL) {
    st->print_cr("NULL");
  } else if (*((juint*)this) == badHeapWordVal) {
    st->print("BAD WORD");
  } else if (*((juint*)this) == badMetaWordVal) {
    st->print("BAD META WORD");
  } else {
    klass()->oop_print_on(oop(this), st);
  }
=======
  klass()->oop_print_on(oop(this), st);
>>>>>>> b70b3199
}

void oopDesc::print_address_on(outputStream* st) const {
  st->print("{" INTPTR_FORMAT "}", p2i(this));

}

void oopDesc::print()         { print_on(tty);         }

void oopDesc::print_address() { print_address_on(tty); }

char* oopDesc::print_string() {
  stringStream st;
  print_on(&st);
  return st.as_string();
}

void oopDesc::print_value() {
  print_value_on(tty);
}

char* oopDesc::print_value_string() {
  char buf[100];
  stringStream st(buf, sizeof(buf));
  print_value_on(&st);
  return st.as_string();
}

void oopDesc::print_value_on(outputStream* st) const {
  oop obj = oop(this);
  if (java_lang_String::is_instance(obj)) {
    java_lang_String::print(obj, st);
    print_address_on(st);
  } else {
    klass()->oop_print_value_on(obj, st);
  }
}


void oopDesc::verify_on(outputStream* st, oopDesc* oop_desc) {
  if (oop_desc != NULL) {
    oop_desc->klass()->oop_verify_on(oop_desc, st);
  }
}


void oopDesc::verify(oopDesc* oop_desc) {
  verify_on(tty, oop_desc);
}

intptr_t oopDesc::slow_identity_hash() {
  // slow case; we have to acquire the micro lock in order to locate the header
  Thread* THREAD = Thread::current();
  ResetNoHandleMark rnm; // Might be called from LEAF/QUICK ENTRY
  HandleMark hm(THREAD);
  Handle object(THREAD, this);
  return ObjectSynchronizer::identity_hash_value_for(object);
}

// When String table needs to rehash
unsigned int oopDesc::new_hash(juint seed) {
  EXCEPTION_MARK;
  ResourceMark rm;
  int length;
  jchar* chars = java_lang_String::as_unicode_string(this, length, THREAD);
  if (chars != NULL) {
    // Use alternate hashing algorithm on the string
    return AltHashing::murmur3_32(seed, chars, length);
  } else {
    vm_exit_out_of_memory(length, OOM_MALLOC_ERROR, "unable to create Unicode strings for String table rehash");
    return 0;
  }
}

// used only for asserts and guarantees
bool oopDesc::is_oop(oop obj, bool ignore_mark_word) {
  if (!Universe::heap()->is_oop(obj)) {
    return false;
  }

  // Header verification: the mark is typically non-NULL. If we're
  // at a safepoint, it must not be null.
  // Outside of a safepoint, the header could be changing (for example,
  // another thread could be inflating a lock on this object).
  if (ignore_mark_word) {
    return true;
  }
  if (obj->mark_raw() != NULL) {
    return true;
  }
  return !SafepointSynchronize::is_at_safepoint();
}

// used only for asserts and guarantees
bool oopDesc::is_oop_or_null(oop obj, bool ignore_mark_word) {
  return obj == NULL ? true : is_oop(obj, ignore_mark_word);
}

#ifndef PRODUCT
// used only for asserts
bool oopDesc::is_unlocked_oop() const {
  if (!Universe::heap()->is_in_reserved(this)) return false;
  return mark()->is_unlocked();
}
#endif // PRODUCT

VerifyOopClosure VerifyOopClosure::verify_oop;

template <class T> void VerifyOopClosure::do_oop_work(T* p) {
  oop obj = RawAccess<>::oop_load(p);
  guarantee(oopDesc::is_oop_or_null(obj), "invalid oop: " INTPTR_FORMAT, p2i((oopDesc*) obj));
}

void VerifyOopClosure::do_oop(oop* p)       { VerifyOopClosure::do_oop_work(p); }
void VerifyOopClosure::do_oop(narrowOop* p) { VerifyOopClosure::do_oop_work(p); }

// type test operations that doesn't require inclusion of oop.inline.hpp.
bool oopDesc::is_instance_noinline()          const { return is_instance();            }
bool oopDesc::is_array_noinline()             const { return is_array();               }
bool oopDesc::is_objArray_noinline()          const { return is_objArray();            }
bool oopDesc::is_typeArray_noinline()         const { return is_typeArray();           }

bool oopDesc::has_klass_gap() {
  // Only has a klass gap when compressed class pointers are used.
  return UseCompressedClassPointers;
}

oop oopDesc::obj_field_acquire(int offset) const                      { return HeapAccess<MO_ACQUIRE>::oop_load_at(as_oop(), offset); }

void oopDesc::obj_field_put_raw(int offset, oop value)                { RawAccess<>::oop_store_at(as_oop(), offset, value); }
void oopDesc::release_obj_field_put(int offset, oop value)            { HeapAccess<MO_RELEASE>::oop_store_at(as_oop(), offset, value); }
void oopDesc::obj_field_put_volatile(int offset, oop value)           { HeapAccess<MO_SEQ_CST>::oop_store_at(as_oop(), offset, value); }

address oopDesc::address_field(int offset) const                      { return HeapAccess<>::load_at(as_oop(), offset); }
address oopDesc::address_field_acquire(int offset) const              { return HeapAccess<MO_ACQUIRE>::load_at(as_oop(), offset); }

void oopDesc::address_field_put(int offset, address value)            { HeapAccess<>::store_at(as_oop(), offset, value); }
void oopDesc::release_address_field_put(int offset, address value)    { HeapAccess<MO_RELEASE>::store_at(as_oop(), offset, value); }

Metadata* oopDesc::metadata_field(int offset) const                   { return HeapAccess<>::load_at(as_oop(), offset); }
void oopDesc::metadata_field_put(int offset, Metadata* value)         { HeapAccess<>::store_at(as_oop(), offset, value); }

Metadata* oopDesc::metadata_field_acquire(int offset) const           { return HeapAccess<MO_ACQUIRE>::load_at(as_oop(), offset); }
void oopDesc::release_metadata_field_put(int offset, Metadata* value) { HeapAccess<MO_RELEASE>::store_at(as_oop(), offset, value); }

jbyte oopDesc::byte_field_acquire(int offset) const                   { return HeapAccess<MO_ACQUIRE>::load_at(as_oop(), offset); }
void oopDesc::release_byte_field_put(int offset, jbyte value)         { HeapAccess<MO_RELEASE>::store_at(as_oop(), offset, value); }

jchar oopDesc::char_field_acquire(int offset) const                   { return HeapAccess<MO_ACQUIRE>::load_at(as_oop(), offset); }
void oopDesc::release_char_field_put(int offset, jchar value)         { HeapAccess<MO_RELEASE>::store_at(as_oop(), offset, value); }

jboolean oopDesc::bool_field_acquire(int offset) const                { return HeapAccess<MO_ACQUIRE>::load_at(as_oop(), offset); }
void oopDesc::release_bool_field_put(int offset, jboolean value)      { HeapAccess<MO_RELEASE>::store_at(as_oop(), offset, jboolean(value & 1)); }

jint oopDesc::int_field_acquire(int offset) const                     { return HeapAccess<MO_ACQUIRE>::load_at(as_oop(), offset); }
void oopDesc::release_int_field_put(int offset, jint value)           { HeapAccess<MO_RELEASE>::store_at(as_oop(), offset, value); }

jshort oopDesc::short_field_acquire(int offset) const                 { return HeapAccess<MO_ACQUIRE>::load_at(as_oop(), offset); }
void oopDesc::release_short_field_put(int offset, jshort value)       { HeapAccess<MO_RELEASE>::store_at(as_oop(), offset, value); }

jlong oopDesc::long_field_acquire(int offset) const                   { return HeapAccess<MO_ACQUIRE>::load_at(as_oop(), offset); }
void oopDesc::release_long_field_put(int offset, jlong value)         { HeapAccess<MO_RELEASE>::store_at(as_oop(), offset, value); }

jfloat oopDesc::float_field_acquire(int offset) const                 { return HeapAccess<MO_ACQUIRE>::load_at(as_oop(), offset); }
void oopDesc::release_float_field_put(int offset, jfloat value)       { HeapAccess<MO_RELEASE>::store_at(as_oop(), offset, value); }

jdouble oopDesc::double_field_acquire(int offset) const               { return HeapAccess<MO_ACQUIRE>::load_at(as_oop(), offset); }
void oopDesc::release_double_field_put(int offset, jdouble value)     { HeapAccess<MO_RELEASE>::store_at(as_oop(), offset, value); }<|MERGE_RESOLUTION|>--- conflicted
+++ resolved
@@ -36,7 +36,6 @@
 bool always_do_update_barrier = false;
 
 void oopDesc::print_on(outputStream* st) const {
-<<<<<<< HEAD
   if (this == NULL) {
     st->print_cr("NULL");
   } else if (*((juint*)this) == badHeapWordVal) {
@@ -46,9 +45,6 @@
   } else {
     klass()->oop_print_on(oop(this), st);
   }
-=======
-  klass()->oop_print_on(oop(this), st);
->>>>>>> b70b3199
 }
 
 void oopDesc::print_address_on(outputStream* st) const {
