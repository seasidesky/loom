/*
 * Copyright (c) 2003, 2018, Oracle and/or its affiliates. All rights reserved.
 * DO NOT ALTER OR REMOVE COPYRIGHT NOTICES OR THIS FILE HEADER.
 *
 * This code is free software; you can redistribute it and/or modify it
 * under the terms of the GNU General Public License version 2 only, as
 * published by the Free Software Foundation.
 *
 * This code is distributed in the hope that it will be useful, but WITHOUT
 * ANY WARRANTY; without even the implied warranty of MERCHANTABILITY or
 * FITNESS FOR A PARTICULAR PURPOSE.  See the GNU General Public License
 * version 2 for more details (a copy is included in the LICENSE file that
 * accompanied this code).
 *
 * You should have received a copy of the GNU General Public License version
 * 2 along with this work; if not, write to the Free Software Foundation,
 * Inc., 51 Franklin St, Fifth Floor, Boston, MA 02110-1301 USA.
 *
 * Please contact Oracle, 500 Oracle Parkway, Redwood Shores, CA 94065 USA
 * or visit www.oracle.com if you need additional information or have any
 * questions.
 *
 */

#include "precompiled.hpp"
#include "interpreter/interpreter.hpp"
#include "jvmtifiles/jvmtiEnv.hpp"
#include "logging/log.hpp"
#include "memory/resourceArea.hpp"
#include "prims/jvmtiEventController.hpp"
#include "prims/jvmtiEventController.inline.hpp"
#include "prims/jvmtiExport.hpp"
#include "prims/jvmtiImpl.hpp"
#include "prims/jvmtiThreadState.inline.hpp"
#include "runtime/frame.hpp"
#include "runtime/thread.inline.hpp"
#include "runtime/threadSMR.hpp"
#include "runtime/vframe.hpp"
#include "runtime/vframe_hp.hpp"
#include "runtime/vmThread.hpp"
#include "runtime/vmOperations.hpp"

#ifdef JVMTI_TRACE
#define EC_TRACE(out) do { \
  if (JvmtiTrace::trace_event_controller()) { \
    SafeResourceMark rm; \
    log_trace(jvmti) out; \
  } \
} while (0)
#else
#define EC_TRACE(out)
#endif /*JVMTI_TRACE */

// bits for standard events

static const jlong  SINGLE_STEP_BIT = (((jlong)1) << (JVMTI_EVENT_SINGLE_STEP - TOTAL_MIN_EVENT_TYPE_VAL));
static const jlong  FRAME_POP_BIT = (((jlong)1) << (JVMTI_EVENT_FRAME_POP - TOTAL_MIN_EVENT_TYPE_VAL));
static const jlong  BREAKPOINT_BIT = (((jlong)1) << (JVMTI_EVENT_BREAKPOINT - TOTAL_MIN_EVENT_TYPE_VAL));
static const jlong  FIELD_ACCESS_BIT = (((jlong)1) << (JVMTI_EVENT_FIELD_ACCESS - TOTAL_MIN_EVENT_TYPE_VAL));
static const jlong  FIELD_MODIFICATION_BIT = (((jlong)1) << (JVMTI_EVENT_FIELD_MODIFICATION - TOTAL_MIN_EVENT_TYPE_VAL));
static const jlong  METHOD_ENTRY_BIT = (((jlong)1) << (JVMTI_EVENT_METHOD_ENTRY - TOTAL_MIN_EVENT_TYPE_VAL));
static const jlong  METHOD_EXIT_BIT = (((jlong)1) << (JVMTI_EVENT_METHOD_EXIT - TOTAL_MIN_EVENT_TYPE_VAL));
static const jlong  CLASS_FILE_LOAD_HOOK_BIT = (((jlong)1) << (JVMTI_EVENT_CLASS_FILE_LOAD_HOOK - TOTAL_MIN_EVENT_TYPE_VAL));
static const jlong  NATIVE_METHOD_BIND_BIT = (((jlong)1) << (JVMTI_EVENT_NATIVE_METHOD_BIND - TOTAL_MIN_EVENT_TYPE_VAL));
static const jlong  VM_START_BIT = (((jlong)1) << (JVMTI_EVENT_VM_START - TOTAL_MIN_EVENT_TYPE_VAL));
static const jlong  VM_INIT_BIT = (((jlong)1) << (JVMTI_EVENT_VM_INIT - TOTAL_MIN_EVENT_TYPE_VAL));
static const jlong  VM_DEATH_BIT = (((jlong)1) << (JVMTI_EVENT_VM_DEATH - TOTAL_MIN_EVENT_TYPE_VAL));
static const jlong  CLASS_LOAD_BIT = (((jlong)1) << (JVMTI_EVENT_CLASS_LOAD - TOTAL_MIN_EVENT_TYPE_VAL));
static const jlong  CLASS_PREPARE_BIT = (((jlong)1) << (JVMTI_EVENT_CLASS_PREPARE - TOTAL_MIN_EVENT_TYPE_VAL));
static const jlong  THREAD_START_BIT = (((jlong)1) << (JVMTI_EVENT_THREAD_START - TOTAL_MIN_EVENT_TYPE_VAL));
static const jlong  THREAD_END_BIT = (((jlong)1) << (JVMTI_EVENT_THREAD_END - TOTAL_MIN_EVENT_TYPE_VAL));
static const jlong  EXCEPTION_THROW_BIT = (((jlong)1) << (JVMTI_EVENT_EXCEPTION - TOTAL_MIN_EVENT_TYPE_VAL));
static const jlong  EXCEPTION_CATCH_BIT = (((jlong)1) << (JVMTI_EVENT_EXCEPTION_CATCH - TOTAL_MIN_EVENT_TYPE_VAL));
static const jlong  MONITOR_CONTENDED_ENTER_BIT = (((jlong)1) << (JVMTI_EVENT_MONITOR_CONTENDED_ENTER - TOTAL_MIN_EVENT_TYPE_VAL));
static const jlong  MONITOR_CONTENDED_ENTERED_BIT = (((jlong)1) << (JVMTI_EVENT_MONITOR_CONTENDED_ENTERED - TOTAL_MIN_EVENT_TYPE_VAL));
static const jlong  MONITOR_WAIT_BIT = (((jlong)1) << (JVMTI_EVENT_MONITOR_WAIT - TOTAL_MIN_EVENT_TYPE_VAL));
static const jlong  MONITOR_WAITED_BIT = (((jlong)1) << (JVMTI_EVENT_MONITOR_WAITED - TOTAL_MIN_EVENT_TYPE_VAL));
static const jlong  DYNAMIC_CODE_GENERATED_BIT = (((jlong)1) << (JVMTI_EVENT_DYNAMIC_CODE_GENERATED - TOTAL_MIN_EVENT_TYPE_VAL));
static const jlong  DATA_DUMP_BIT = (((jlong)1) << (JVMTI_EVENT_DATA_DUMP_REQUEST - TOTAL_MIN_EVENT_TYPE_VAL));
static const jlong  COMPILED_METHOD_LOAD_BIT = (((jlong)1) << (JVMTI_EVENT_COMPILED_METHOD_LOAD - TOTAL_MIN_EVENT_TYPE_VAL));
static const jlong  COMPILED_METHOD_UNLOAD_BIT = (((jlong)1) << (JVMTI_EVENT_COMPILED_METHOD_UNLOAD - TOTAL_MIN_EVENT_TYPE_VAL));
static const jlong  GARBAGE_COLLECTION_START_BIT = (((jlong)1) << (JVMTI_EVENT_GARBAGE_COLLECTION_START - TOTAL_MIN_EVENT_TYPE_VAL));
static const jlong  GARBAGE_COLLECTION_FINISH_BIT = (((jlong)1) << (JVMTI_EVENT_GARBAGE_COLLECTION_FINISH - TOTAL_MIN_EVENT_TYPE_VAL));
static const jlong  OBJECT_FREE_BIT = (((jlong)1) << (JVMTI_EVENT_OBJECT_FREE - TOTAL_MIN_EVENT_TYPE_VAL));
static const jlong  RESOURCE_EXHAUSTED_BIT = (((jlong)1) << (JVMTI_EVENT_RESOURCE_EXHAUSTED - TOTAL_MIN_EVENT_TYPE_VAL));
static const jlong  VM_OBJECT_ALLOC_BIT = (((jlong)1) << (JVMTI_EVENT_VM_OBJECT_ALLOC - TOTAL_MIN_EVENT_TYPE_VAL));
static const jlong  SAMPLED_OBJECT_ALLOC_BIT = (((jlong)1) << (JVMTI_EVENT_SAMPLED_OBJECT_ALLOC - TOTAL_MIN_EVENT_TYPE_VAL));
static const jlong  FIBER_SCHEDULED_BIT = (((jlong)1) << (JVMTI_EVENT_FIBER_SCHEDULED - TOTAL_MIN_EVENT_TYPE_VAL));
static const jlong  FIBER_TERMINATED_BIT = (((jlong)1) << (JVMTI_EVENT_FIBER_TERMINATED - TOTAL_MIN_EVENT_TYPE_VAL));
static const jlong  FIBER_MOUNT_BIT = (((jlong)1) << (JVMTI_EVENT_FIBER_MOUNT - TOTAL_MIN_EVENT_TYPE_VAL));
static const jlong  FIBER_UNMOUNT_BIT = (((jlong)1) << (JVMTI_EVENT_FIBER_UNMOUNT - TOTAL_MIN_EVENT_TYPE_VAL));

// bits for extension events
static const jlong  CLASS_UNLOAD_BIT = (((jlong)1) << (EXT_EVENT_CLASS_UNLOAD - TOTAL_MIN_EVENT_TYPE_VAL));


static const jlong  FIBER_BITS = FIBER_SCHEDULED_BIT | FIBER_TERMINATED_BIT | FIBER_MOUNT_BIT | FIBER_UNMOUNT_BIT;
static const jlong  MONITOR_BITS = MONITOR_CONTENDED_ENTER_BIT | MONITOR_CONTENDED_ENTERED_BIT |
                          MONITOR_WAIT_BIT | MONITOR_WAITED_BIT;
static const jlong  EXCEPTION_BITS = EXCEPTION_THROW_BIT | EXCEPTION_CATCH_BIT;
static const jlong  INTERP_EVENT_BITS =  SINGLE_STEP_BIT | METHOD_ENTRY_BIT | METHOD_EXIT_BIT |
                                FRAME_POP_BIT | FIELD_ACCESS_BIT | FIELD_MODIFICATION_BIT;
<<<<<<< HEAD
static const jlong  THREAD_FILTERED_EVENT_BITS = INTERP_EVENT_BITS | EXCEPTION_BITS | MONITOR_BITS | FIBER_BITS |
                                        BREAKPOINT_BIT | CLASS_LOAD_BIT | CLASS_PREPARE_BIT | THREAD_END_BIT;
=======
static const jlong  THREAD_FILTERED_EVENT_BITS = INTERP_EVENT_BITS | EXCEPTION_BITS | MONITOR_BITS |
                                        BREAKPOINT_BIT | CLASS_LOAD_BIT | CLASS_PREPARE_BIT | THREAD_END_BIT |
                                        SAMPLED_OBJECT_ALLOC_BIT;
>>>>>>> 4e83c071
static const jlong  NEED_THREAD_LIFE_EVENTS = THREAD_FILTERED_EVENT_BITS | THREAD_START_BIT;
static const jlong  EARLY_EVENT_BITS = CLASS_FILE_LOAD_HOOK_BIT | CLASS_LOAD_BIT | CLASS_PREPARE_BIT |
                               VM_START_BIT | VM_INIT_BIT | VM_DEATH_BIT | NATIVE_METHOD_BIND_BIT |
                               THREAD_START_BIT | THREAD_END_BIT |
                               COMPILED_METHOD_LOAD_BIT | COMPILED_METHOD_UNLOAD_BIT |
                               DYNAMIC_CODE_GENERATED_BIT;
static const jlong  GLOBAL_EVENT_BITS = ~THREAD_FILTERED_EVENT_BITS;
static const jlong  SHOULD_POST_ON_EXCEPTIONS_BITS = EXCEPTION_BITS | METHOD_EXIT_BIT | FRAME_POP_BIT;

///////////////////////////////////////////////////////////////
//
// JvmtiEventEnabled
//

JvmtiEventEnabled::JvmtiEventEnabled() {
  clear();
}


void JvmtiEventEnabled::clear() {
  _enabled_bits = 0;
#ifndef PRODUCT
  _init_guard = JEE_INIT_GUARD;
#endif
}

void JvmtiEventEnabled::set_enabled(jvmtiEvent event_type, bool enabled) {
  jlong bits = get_bits();
  jlong mask = bit_for(event_type);
  if (enabled) {
    bits |= mask;
  } else {
    bits &= ~mask;
  }
  set_bits(bits);
}


///////////////////////////////////////////////////////////////
//
// JvmtiEnvThreadEventEnable
//

JvmtiEnvThreadEventEnable::JvmtiEnvThreadEventEnable() {
  _event_user_enabled.clear();
  _event_enabled.clear();
}


JvmtiEnvThreadEventEnable::~JvmtiEnvThreadEventEnable() {
  _event_user_enabled.clear();
  _event_enabled.clear();
}


///////////////////////////////////////////////////////////////
//
// JvmtiThreadEventEnable
//

JvmtiThreadEventEnable::JvmtiThreadEventEnable() {
  _event_enabled.clear();
}


JvmtiThreadEventEnable::~JvmtiThreadEventEnable() {
  _event_enabled.clear();
}


///////////////////////////////////////////////////////////////
//
// JvmtiEnvEventEnable
//

JvmtiEnvEventEnable::JvmtiEnvEventEnable() {
  _event_user_enabled.clear();
  _event_callback_enabled.clear();
  _event_enabled.clear();
}


JvmtiEnvEventEnable::~JvmtiEnvEventEnable() {
  _event_user_enabled.clear();
  _event_callback_enabled.clear();
  _event_enabled.clear();
}


///////////////////////////////////////////////////////////////
//
// VM_EnterInterpOnlyMode
//

class VM_EnterInterpOnlyMode : public VM_Operation {
private:
  JvmtiThreadState *_state;

public:
  VM_EnterInterpOnlyMode(JvmtiThreadState *state);

  bool allow_nested_vm_operations() const        { return true; }
  VMOp_Type type() const { return VMOp_EnterInterpOnlyMode; }
  void doit();

  // to do: this same function is in jvmtiImpl - should be in one place
  bool can_be_deoptimized(vframe* vf) {
    return (vf->is_compiled_frame() && vf->fr().can_be_deoptimized());
  }
};

VM_EnterInterpOnlyMode::VM_EnterInterpOnlyMode(JvmtiThreadState *state)
  : _state(state)
{
}


void VM_EnterInterpOnlyMode::doit() {
  // Set up the current stack depth for later tracking
  _state->invalidate_cur_stack_depth();

  _state->enter_interp_only_mode();

  JavaThread *thread = _state->get_thread();
  if (thread->has_last_Java_frame()) {
    // If running in fullspeed mode, single stepping is implemented
    // as follows: first, the interpreter does not dispatch to
    // compiled code for threads that have single stepping enabled;
    // second, we deoptimize all methods on the thread's stack when
    // interpreted-only mode is enabled the first time for a given
    // thread (nothing to do if no Java frames yet).
    int num_marked = 0;
    ResourceMark resMark;
    RegisterMap rm(thread, false);
    for (vframe* vf = thread->last_java_vframe(&rm); vf; vf = vf->sender()) {
      if (can_be_deoptimized(vf)) {
        ((compiledVFrame*) vf)->code()->mark_for_deoptimization();
        ++num_marked;
      }
    }
    if (num_marked > 0) {
      VM_Deoptimize op;
      VMThread::execute(&op);
    }
  }
}


///////////////////////////////////////////////////////////////
//
// VM_ChangeSingleStep
//

class VM_ChangeSingleStep : public VM_Operation {
private:
  bool _on;

public:
  VM_ChangeSingleStep(bool on);
  VMOp_Type type() const                         { return VMOp_ChangeSingleStep; }
  bool allow_nested_vm_operations() const        { return true; }
  void doit();   // method definition is after definition of JvmtiEventControllerPrivate because of scoping
};


VM_ChangeSingleStep::VM_ChangeSingleStep(bool on)
  : _on(on != 0)
{
}




///////////////////////////////////////////////////////////////
//
// JvmtiEventControllerPrivate
//
// Private internal implementation methods for JvmtiEventController.
//
// These methods are thread safe either because they are called
// in early VM initialization which is single threaded, or they
// hold the JvmtiThreadState_lock.
//

class JvmtiEventControllerPrivate : public AllStatic {
  static bool _initialized;
public:
  static void set_should_post_single_step(bool on);
  static void enter_interp_only_mode(JvmtiThreadState *state);
  static void leave_interp_only_mode(JvmtiThreadState *state);
  static void recompute_enabled();
  static jlong recompute_env_enabled(JvmtiEnvBase* env);
  static jlong recompute_env_thread_enabled(JvmtiEnvThreadState* ets, JvmtiThreadState* state);
  static jlong recompute_thread_enabled(JvmtiThreadState *state);
  static void event_init();

  static void set_user_enabled(JvmtiEnvBase *env, JavaThread *thread,
                        jvmtiEvent event_type, bool enabled);
  static void set_event_callbacks(JvmtiEnvBase *env,
                                  const jvmtiEventCallbacks* callbacks,
                                  jint size_of_callbacks);

  static void set_extension_event_callback(JvmtiEnvBase *env,
                                           jint extension_event_index,
                                           jvmtiExtensionEvent callback);

  static void set_frame_pop(JvmtiEnvThreadState *env_thread, JvmtiFramePop fpop);
  static void clear_frame_pop(JvmtiEnvThreadState *env_thread, JvmtiFramePop fpop);
  static void clear_to_frame_pop(JvmtiEnvThreadState *env_thread, JvmtiFramePop fpop);
  static void change_field_watch(jvmtiEvent event_type, bool added);

  static void thread_started(JavaThread *thread);
  static void thread_ended(JavaThread *thread);

  static void env_initialize(JvmtiEnvBase *env);
  static void env_dispose(JvmtiEnvBase *env);

  static void vm_start();
  static void vm_init();
  static void vm_death();

  static void trace_changed(JvmtiThreadState *state, jlong now_enabled, jlong changed);
  static void trace_changed(jlong now_enabled, jlong changed);
};

bool JvmtiEventControllerPrivate::_initialized = false;

void JvmtiEventControllerPrivate::set_should_post_single_step(bool on) {
  // we have permission to do this, VM op doesn't
  JvmtiExport::set_should_post_single_step(on);
}


// This change must always be occur when at a safepoint.
// Being at a safepoint causes the interpreter to use the
// safepoint dispatch table which we overload to find single
// step points.  Just to be sure that it has been set, we
// call notice_safepoints when turning on single stepping.
// When we leave our current safepoint, should_post_single_step
// will be checked by the interpreter, and the table kept
// or changed accordingly.
void VM_ChangeSingleStep::doit() {
  JvmtiEventControllerPrivate::set_should_post_single_step(_on);
  if (_on) {
    Interpreter::notice_safepoints();
  }
}


void JvmtiEventControllerPrivate::enter_interp_only_mode(JvmtiThreadState *state) {
  EC_TRACE(("[%s] # Entering interpreter only mode",
            JvmtiTrace::safe_get_thread_name(state->get_thread())));

  VM_EnterInterpOnlyMode op(state);
  VMThread::execute(&op);
}


void
JvmtiEventControllerPrivate::leave_interp_only_mode(JvmtiThreadState *state) {
  EC_TRACE(("[%s] # Leaving interpreter only mode",
            JvmtiTrace::safe_get_thread_name(state->get_thread())));
  state->leave_interp_only_mode();
}


void
JvmtiEventControllerPrivate::trace_changed(JvmtiThreadState *state, jlong now_enabled, jlong changed) {
#ifdef JVMTI_TRACE
  if (JvmtiTrace::trace_event_controller()) {
    SafeResourceMark rm;
    // traces standard events only
    for (int ei = JVMTI_MIN_EVENT_TYPE_VAL; ei <= JVMTI_MAX_EVENT_TYPE_VAL; ++ei) {
      jlong bit = JvmtiEventEnabled::bit_for((jvmtiEvent)ei);
      if (changed & bit) {
        // it changed, print it
         log_trace(jvmti)("[%s] # %s event %s",
                      JvmtiTrace::safe_get_thread_name(state->get_thread()),
                      (now_enabled & bit)? "Enabling" : "Disabling", JvmtiTrace::event_name((jvmtiEvent)ei));
      }
    }
  }
#endif /*JVMTI_TRACE */
}


void
JvmtiEventControllerPrivate::trace_changed(jlong now_enabled, jlong changed) {
#ifdef JVMTI_TRACE
  if (JvmtiTrace::trace_event_controller()) {
    SafeResourceMark rm;
    // traces standard events only
    for (int ei = JVMTI_MIN_EVENT_TYPE_VAL; ei <= JVMTI_MAX_EVENT_TYPE_VAL; ++ei) {
      jlong bit = JvmtiEventEnabled::bit_for((jvmtiEvent)ei);
      if (changed & bit) {
        // it changed, print it
         log_trace(jvmti)("[-] # %s event %s",
                      (now_enabled & bit)? "Enabling" : "Disabling", JvmtiTrace::event_name((jvmtiEvent)ei));
      }
    }
  }
#endif /*JVMTI_TRACE */
}


// For the specified env: compute the currently truly enabled events
// set external state accordingly.
// Return value and set value must include all events.
// But outside this class, only non-thread-filtered events can be queried..
jlong
JvmtiEventControllerPrivate::recompute_env_enabled(JvmtiEnvBase* env) {
  jlong was_enabled = env->env_event_enable()->_event_enabled.get_bits();
  jlong now_enabled =
    env->env_event_enable()->_event_callback_enabled.get_bits() &
    env->env_event_enable()->_event_user_enabled.get_bits();

  switch (env->phase()) {
  case JVMTI_PHASE_PRIMORDIAL:
  case JVMTI_PHASE_ONLOAD:
    // only these events allowed in primordial or onload phase
    now_enabled &= (EARLY_EVENT_BITS & ~THREAD_FILTERED_EVENT_BITS);
    break;
  case JVMTI_PHASE_START:
    // only these events allowed in start phase
    now_enabled &= EARLY_EVENT_BITS;
    break;
  case JVMTI_PHASE_LIVE:
    // all events allowed during live phase
    break;
  case JVMTI_PHASE_DEAD:
    // no events allowed when dead
    now_enabled = 0;
    break;
  default:
    assert(false, "no other phases - sanity check");
    break;
  }

  // will we really send these events to this env
  env->env_event_enable()->_event_enabled.set_bits(now_enabled);

  trace_changed(now_enabled, (now_enabled ^ was_enabled)  & ~THREAD_FILTERED_EVENT_BITS);

  return now_enabled;
}


// For the specified env and thread: compute the currently truly enabled events
// set external state accordingly.  Only thread-filtered events are included.
jlong
JvmtiEventControllerPrivate::recompute_env_thread_enabled(JvmtiEnvThreadState* ets, JvmtiThreadState* state) {
  JvmtiEnv *env = ets->get_env();

  jlong was_enabled = ets->event_enable()->_event_enabled.get_bits();
  jlong now_enabled =  THREAD_FILTERED_EVENT_BITS &
    env->env_event_enable()->_event_callback_enabled.get_bits() &
    (env->env_event_enable()->_event_user_enabled.get_bits() |
     ets->event_enable()->_event_user_enabled.get_bits());

  // for frame pops and field watchs, computed enabled state
  // is only true if an event has been requested
  if (!ets->has_frame_pops()) {
    now_enabled &= ~FRAME_POP_BIT;
  }
  if (*((int *)JvmtiExport::get_field_access_count_addr()) == 0) {
    now_enabled &= ~FIELD_ACCESS_BIT;
  }
  if (*((int *)JvmtiExport::get_field_modification_count_addr()) == 0) {
    now_enabled &= ~FIELD_MODIFICATION_BIT;
  }

  switch (JvmtiEnv::get_phase()) {
  case JVMTI_PHASE_DEAD:
    // no events allowed when dead
    now_enabled = 0;
    break;
  default:
    break;
  }

  // if anything changed do update
  if (now_enabled != was_enabled) {

    // will we really send these events to this thread x env
    ets->event_enable()->_event_enabled.set_bits(now_enabled);

    // If the enabled status of the single step or breakpoint events changed,
    // the location status may need to change as well.
    jlong changed = now_enabled ^ was_enabled;
    if (changed & SINGLE_STEP_BIT) {
      ets->reset_current_location(JVMTI_EVENT_SINGLE_STEP, (now_enabled & SINGLE_STEP_BIT) != 0);
    }
    if (changed & BREAKPOINT_BIT) {
      ets->reset_current_location(JVMTI_EVENT_BREAKPOINT,  (now_enabled & BREAKPOINT_BIT) != 0);
    }
    trace_changed(state, now_enabled, changed);
  }
  return now_enabled;
}


// For the specified thread: compute the currently truly enabled events
// set external state accordingly.  Only thread-filtered events are included.
jlong
JvmtiEventControllerPrivate::recompute_thread_enabled(JvmtiThreadState *state) {
  if (state == NULL) {
    // associated JavaThread is exiting
    return (jlong)0;
  }

  julong was_any_env_enabled = state->thread_event_enable()->_event_enabled.get_bits();
  julong any_env_enabled = 0;
  // JVMTI_EVENT_FRAME_POP can be disabled (in the case FRAME_POP_BIT is not set),
  // but we need to set interp_only if some JvmtiEnvThreadState has frame pop set
  // to clear the request
  bool has_frame_pops = false;

  {
    // This iteration will include JvmtiEnvThreadStates whose environments
    // have been disposed.  These JvmtiEnvThreadStates must not be filtered
    // as recompute must be called on them to disable their events,
    JvmtiEnvThreadStateIterator it(state);
    for (JvmtiEnvThreadState* ets = it.first(); ets != NULL; ets = it.next(ets)) {
      any_env_enabled |= recompute_env_thread_enabled(ets, state);
      has_frame_pops |= ets->has_frame_pops();
    }
  }

  if (any_env_enabled != was_any_env_enabled) {
    // mark if event is truly enabled on this thread in any environment
    state->thread_event_enable()->_event_enabled.set_bits(any_env_enabled);

    // update the JavaThread cached value for thread-specific should_post_on_exceptions value
    bool should_post_on_exceptions = (any_env_enabled & SHOULD_POST_ON_EXCEPTIONS_BITS) != 0;
    state->set_should_post_on_exceptions(should_post_on_exceptions);
  }

  // compute interp_only mode
  bool should_be_interp = (any_env_enabled & INTERP_EVENT_BITS) != 0 || has_frame_pops;
  bool is_now_interp = state->is_interp_only_mode();

  if (should_be_interp != is_now_interp) {
    if (should_be_interp) {
      enter_interp_only_mode(state);
    } else {
      leave_interp_only_mode(state);
    }
  }

  return any_env_enabled;
}


// Compute truly enabled events - meaning if the event can and could be
// sent.  An event is truly enabled if it is user enabled on the thread
// or globally user enabled, but only if there is a callback or event hook
// for it and, for field watch and frame pop, one has been set.
// Compute if truly enabled, per thread, per environment, per combination
// (thread x environment), and overall.  These merges are true if any is true.
// True per thread if some environment has callback set and the event is globally
// enabled or enabled for this thread.
// True per environment if the callback is set and the event is globally
// enabled in this environment or enabled for any thread in this environment.
// True per combination if the environment has the callback set and the
// event is globally enabled in this environment or the event is enabled
// for this thread and environment.
//
// All states transitions dependent on these transitions are also handled here.
void
JvmtiEventControllerPrivate::recompute_enabled() {
  assert(Threads::number_of_threads() == 0 || JvmtiThreadState_lock->is_locked(), "sanity check");

  // event enabled for any thread in any environment
  julong was_any_env_thread_enabled = JvmtiEventController::_universal_global_event_enabled.get_bits();
  julong any_env_thread_enabled = 0;

  EC_TRACE(("[-] # recompute enabled - before " JULONG_FORMAT_X, was_any_env_thread_enabled));

  // compute non-thread-filters events.
  // This must be done separately from thread-filtered events, since some
  // events can occur before any threads exist.
  JvmtiEnvIterator it;
  for (JvmtiEnvBase* env = it.first(); env != NULL; env = it.next(env)) {
    any_env_thread_enabled |= recompute_env_enabled(env);
  }

  // We need to create any missing jvmti_thread_state if there are globally set thread
  // filtered events and there weren't last time
  if (    (any_env_thread_enabled & THREAD_FILTERED_EVENT_BITS) != 0 &&
      (was_any_env_thread_enabled & THREAD_FILTERED_EVENT_BITS) == 0) {
    for (JavaThreadIteratorWithHandle jtiwh; JavaThread *tp = jtiwh.next(); ) {
      // state_for_while_locked() makes tp->is_exiting() check
      JvmtiThreadState::state_for_while_locked(tp);  // create the thread state if missing
    }
  }

  // compute and set thread-filtered events
  for (JvmtiThreadState *state = JvmtiThreadState::first(); state != NULL; state = state->next()) {
    any_env_thread_enabled |= recompute_thread_enabled(state);
  }

  // set universal state (across all envs and threads)
  jlong delta = any_env_thread_enabled ^ was_any_env_thread_enabled;
  if (delta != 0) {
    JvmtiExport::set_should_post_field_access((any_env_thread_enabled & FIELD_ACCESS_BIT) != 0);
    JvmtiExport::set_should_post_field_modification((any_env_thread_enabled & FIELD_MODIFICATION_BIT) != 0);
    JvmtiExport::set_should_post_class_load((any_env_thread_enabled & CLASS_LOAD_BIT) != 0);
    JvmtiExport::set_should_post_class_file_load_hook((any_env_thread_enabled & CLASS_FILE_LOAD_HOOK_BIT) != 0);
    JvmtiExport::set_should_post_native_method_bind((any_env_thread_enabled & NATIVE_METHOD_BIND_BIT) != 0);
    JvmtiExport::set_should_post_dynamic_code_generated((any_env_thread_enabled & DYNAMIC_CODE_GENERATED_BIT) != 0);
    JvmtiExport::set_should_post_data_dump((any_env_thread_enabled & DATA_DUMP_BIT) != 0);
    JvmtiExport::set_should_post_class_prepare((any_env_thread_enabled & CLASS_PREPARE_BIT) != 0);
    JvmtiExport::set_should_post_class_unload((any_env_thread_enabled & CLASS_UNLOAD_BIT) != 0);
    JvmtiExport::set_should_post_monitor_contended_enter((any_env_thread_enabled & MONITOR_CONTENDED_ENTER_BIT) != 0);
    JvmtiExport::set_should_post_monitor_contended_entered((any_env_thread_enabled & MONITOR_CONTENDED_ENTERED_BIT) != 0);
    JvmtiExport::set_should_post_monitor_wait((any_env_thread_enabled & MONITOR_WAIT_BIT) != 0);
    JvmtiExport::set_should_post_monitor_waited((any_env_thread_enabled & MONITOR_WAITED_BIT) != 0);
    JvmtiExport::set_should_post_garbage_collection_start((any_env_thread_enabled & GARBAGE_COLLECTION_START_BIT) != 0);
    JvmtiExport::set_should_post_garbage_collection_finish((any_env_thread_enabled & GARBAGE_COLLECTION_FINISH_BIT) != 0);
    JvmtiExport::set_should_post_object_free((any_env_thread_enabled & OBJECT_FREE_BIT) != 0);
    JvmtiExport::set_should_post_resource_exhausted((any_env_thread_enabled & RESOURCE_EXHAUSTED_BIT) != 0);
    JvmtiExport::set_should_post_compiled_method_load((any_env_thread_enabled & COMPILED_METHOD_LOAD_BIT) != 0);
    JvmtiExport::set_should_post_compiled_method_unload((any_env_thread_enabled & COMPILED_METHOD_UNLOAD_BIT) != 0);
    JvmtiExport::set_should_post_vm_object_alloc((any_env_thread_enabled & VM_OBJECT_ALLOC_BIT) != 0);
    JvmtiExport::set_should_post_sampled_object_alloc((any_env_thread_enabled & SAMPLED_OBJECT_ALLOC_BIT) != 0);
    JvmtiExport::set_should_post_fiber_scheduled((any_env_thread_enabled & FIBER_SCHEDULED_BIT) != 0);
    JvmtiExport::set_should_post_fiber_terminated((any_env_thread_enabled & FIBER_TERMINATED_BIT) != 0);
    JvmtiExport::set_should_post_fiber_mount((any_env_thread_enabled & FIBER_MOUNT_BIT) != 0);
    JvmtiExport::set_should_post_fiber_unmount((any_env_thread_enabled & FIBER_UNMOUNT_BIT) != 0);

    // need this if we want thread events or we need them to init data
    JvmtiExport::set_should_post_thread_life((any_env_thread_enabled & NEED_THREAD_LIFE_EVENTS) != 0);

    // If single stepping is turned on or off, execute the VM op to change it.
    if (delta & SINGLE_STEP_BIT) {
      switch (JvmtiEnv::get_phase()) {
      case JVMTI_PHASE_DEAD:
        // If the VM is dying we can't execute VM ops
        break;
      case JVMTI_PHASE_LIVE: {
        VM_ChangeSingleStep op((any_env_thread_enabled & SINGLE_STEP_BIT) != 0);
        VMThread::execute(&op);
        break;
      }
      default:
        assert(false, "should never come here before live phase");
        break;
      }
    }

    // set global truly enabled, that is, any thread in any environment
    JvmtiEventController::_universal_global_event_enabled.set_bits(any_env_thread_enabled);

    // set global should_post_on_exceptions
    JvmtiExport::set_should_post_on_exceptions((any_env_thread_enabled & SHOULD_POST_ON_EXCEPTIONS_BITS) != 0);

  }

  EC_TRACE(("[-] # recompute enabled - after " JULONG_FORMAT_X, any_env_thread_enabled));
}


void
JvmtiEventControllerPrivate::thread_started(JavaThread *thread) {
  assert(thread->is_Java_thread(), "Must be JavaThread");
  assert(thread == Thread::current(), "must be current thread");
  assert(JvmtiEnvBase::environments_might_exist(), "to enter event controller, JVM TI environments must exist");

  EC_TRACE(("[%s] # thread started", JvmtiTrace::safe_get_thread_name(thread)));

  // if we have any thread filtered events globally enabled, create/update the thread state
  if ((JvmtiEventController::_universal_global_event_enabled.get_bits() & THREAD_FILTERED_EVENT_BITS) != 0) {
    MutexLocker mu(JvmtiThreadState_lock);
    // create the thread state if missing
    JvmtiThreadState *state = JvmtiThreadState::state_for_while_locked(thread);
    if (state != NULL) {    // skip threads with no JVMTI thread state
      recompute_thread_enabled(state);
    }
  }
}


void
JvmtiEventControllerPrivate::thread_ended(JavaThread *thread) {
  // Removes the JvmtiThreadState associated with the specified thread.
  // May be called after all environments have been disposed.
  assert(JvmtiThreadState_lock->is_locked(), "sanity check");

  EC_TRACE(("[%s] # thread ended", JvmtiTrace::safe_get_thread_name(thread)));

  JvmtiThreadState *state = thread->jvmti_thread_state();
  assert(state != NULL, "else why are we here?");
  delete state;
}

void JvmtiEventControllerPrivate::set_event_callbacks(JvmtiEnvBase *env,
                                                      const jvmtiEventCallbacks* callbacks,
                                                      jint size_of_callbacks) {
  assert(Threads::number_of_threads() == 0 || JvmtiThreadState_lock->is_locked(), "sanity check");
  EC_TRACE(("[*] # set event callbacks"));

  env->set_event_callbacks(callbacks, size_of_callbacks);
  jlong enabled_bits = 0;
  for (int ei = JVMTI_MIN_EVENT_TYPE_VAL; ei <= JVMTI_MAX_EVENT_TYPE_VAL; ++ei) {
    jvmtiEvent evt_t = (jvmtiEvent)ei;
    if (env->has_callback(evt_t)) {
      enabled_bits |= JvmtiEventEnabled::bit_for(evt_t);
    }
  }
  env->env_event_enable()->_event_callback_enabled.set_bits(enabled_bits);
  recompute_enabled();
}

void
JvmtiEventControllerPrivate::set_extension_event_callback(JvmtiEnvBase *env,
                                                          jint extension_event_index,
                                                          jvmtiExtensionEvent callback)
{
  assert(Threads::number_of_threads() == 0 || JvmtiThreadState_lock->is_locked(), "sanity check");
  EC_TRACE(("[*] # set extension event callback"));

  // extension events are allocated below JVMTI_MIN_EVENT_TYPE_VAL
  assert(extension_event_index >= (jint)EXT_MIN_EVENT_TYPE_VAL &&
         extension_event_index <= (jint)EXT_MAX_EVENT_TYPE_VAL, "sanity check");


  // As the bits for both standard (jvmtiEvent) and extension
  // (jvmtiExtEvents) are stored in the same word we cast here to
  // jvmtiEvent to set/clear the bit for this extension event.
  jvmtiEvent event_type = (jvmtiEvent)extension_event_index;

  // Prevent a possible race condition where events are re-enabled by a call to
  // set event callbacks, where the DisposeEnvironment occurs after the boiler-plate
  // environment check and before the lock is acquired.
  // We can safely do the is_valid check now, as JvmtiThreadState_lock is held.
  bool enabling = (callback != NULL) && (env->is_valid());
  env->env_event_enable()->set_user_enabled(event_type, enabling);

  // update the callback
  jvmtiExtEventCallbacks* ext_callbacks = env->ext_callbacks();
  switch (extension_event_index) {
    case EXT_EVENT_CLASS_UNLOAD :
      ext_callbacks->ClassUnload = callback;
      break;
    default:
      ShouldNotReachHere();
  }

  // update the callback enable/disable bit
  jlong enabled_bits = env->env_event_enable()->_event_callback_enabled.get_bits();
  jlong bit_for = JvmtiEventEnabled::bit_for(event_type);
  if (enabling) {
    enabled_bits |= bit_for;
  } else {
    enabled_bits &= ~bit_for;
  }
  env->env_event_enable()->_event_callback_enabled.set_bits(enabled_bits);

  recompute_enabled();
}


void
JvmtiEventControllerPrivate::env_initialize(JvmtiEnvBase *env) {
  assert(Threads::number_of_threads() == 0 || JvmtiThreadState_lock->is_locked(), "sanity check");
  EC_TRACE(("[*] # env initialize"));

  if (JvmtiEnvBase::is_vm_live()) {
    // if we didn't initialize event info already (this is a late
    // launched environment), do it now.
    event_init();
  }

  env->initialize();

  // add the JvmtiEnvThreadState to each JvmtiThreadState
  for (JvmtiThreadState *state = JvmtiThreadState::first(); state != NULL; state = state->next()) {
    state->add_env(env);
    assert((JvmtiEnv*)(state->env_thread_state(env)->get_env()) == env, "sanity check");
  }
  JvmtiEventControllerPrivate::recompute_enabled();
}


void
JvmtiEventControllerPrivate::env_dispose(JvmtiEnvBase *env) {
  assert(Threads::number_of_threads() == 0 || JvmtiThreadState_lock->is_locked(), "sanity check");
  EC_TRACE(("[*] # env dispose"));

  // Before the environment is marked disposed, disable all events on this
  // environment (by zapping the callbacks).  As a result, the disposed
  // environment will not call event handlers.
  set_event_callbacks(env, NULL, 0);
  for (jint extension_event_index = EXT_MIN_EVENT_TYPE_VAL;
       extension_event_index <= EXT_MAX_EVENT_TYPE_VAL;
       ++extension_event_index) {
    set_extension_event_callback(env, extension_event_index, NULL);
  }

  // Let the environment finish disposing itself.
  env->env_dispose();
}


void
JvmtiEventControllerPrivate::set_user_enabled(JvmtiEnvBase *env, JavaThread *thread,
                                          jvmtiEvent event_type, bool enabled) {
  assert(Threads::number_of_threads() == 0 || JvmtiThreadState_lock->is_locked(), "sanity check");

  EC_TRACE(("[%s] # user %s event %s",
            thread==NULL? "ALL": JvmtiTrace::safe_get_thread_name(thread),
            enabled? "enabled" : "disabled", JvmtiTrace::event_name(event_type)));

  if (thread == NULL) {
    env->env_event_enable()->set_user_enabled(event_type, enabled);
  } else {
    // create the thread state (if it didn't exist before)
    JvmtiThreadState *state = JvmtiThreadState::state_for_while_locked(thread);
    if (state != NULL) {
      state->env_thread_state(env)->event_enable()->set_user_enabled(event_type, enabled);
    }
  }
  recompute_enabled();
}


void
JvmtiEventControllerPrivate::set_frame_pop(JvmtiEnvThreadState *ets, JvmtiFramePop fpop) {
  EC_TRACE(("[%s] # set frame pop - frame=%d",
            JvmtiTrace::safe_get_thread_name(ets->get_thread()),
            fpop.frame_number() ));

  ets->get_frame_pops()->set(fpop);
  recompute_thread_enabled(ets->get_thread()->jvmti_thread_state());
}


void
JvmtiEventControllerPrivate::clear_frame_pop(JvmtiEnvThreadState *ets, JvmtiFramePop fpop) {
  EC_TRACE(("[%s] # clear frame pop - frame=%d",
            JvmtiTrace::safe_get_thread_name(ets->get_thread()),
            fpop.frame_number() ));

  ets->get_frame_pops()->clear(fpop);
  recompute_thread_enabled(ets->get_thread()->jvmti_thread_state());
}


void
JvmtiEventControllerPrivate::clear_to_frame_pop(JvmtiEnvThreadState *ets, JvmtiFramePop fpop) {
  int cleared_cnt = ets->get_frame_pops()->clear_to(fpop);

  EC_TRACE(("[%s] # clear to frame pop - frame=%d, count=%d",
            JvmtiTrace::safe_get_thread_name(ets->get_thread()),
            fpop.frame_number(),
            cleared_cnt ));

  if (cleared_cnt > 0) {
    recompute_thread_enabled(ets->get_thread()->jvmti_thread_state());
  }
}

void
JvmtiEventControllerPrivate::change_field_watch(jvmtiEvent event_type, bool added) {
  int *count_addr;

  switch (event_type) {
  case JVMTI_EVENT_FIELD_MODIFICATION:
    count_addr = (int *)JvmtiExport::get_field_modification_count_addr();
    break;
  case JVMTI_EVENT_FIELD_ACCESS:
    count_addr = (int *)JvmtiExport::get_field_access_count_addr();
    break;
  default:
    assert(false, "incorrect event");
    return;
  }

  EC_TRACE(("[-] # change field watch - %s %s count=%d",
            event_type==JVMTI_EVENT_FIELD_MODIFICATION? "modification" : "access",
            added? "add" : "remove",
            *count_addr));

  if (added) {
    (*count_addr)++;
    if (*count_addr == 1) {
      recompute_enabled();
    }
  } else {
    if (*count_addr > 0) {
      (*count_addr)--;
      if (*count_addr == 0) {
        recompute_enabled();
      }
    } else {
      assert(false, "field watch out of phase");
    }
  }
}

void
JvmtiEventControllerPrivate::event_init() {
  assert(JvmtiThreadState_lock->is_locked(), "sanity check");

  if (_initialized) {
    return;
  }

  EC_TRACE(("[-] # VM live"));

#ifdef ASSERT
  // check that our idea and the spec's idea of threaded events match
  for (int ei = JVMTI_MIN_EVENT_TYPE_VAL; ei <= JVMTI_MAX_EVENT_TYPE_VAL; ++ei) {
    jlong bit = JvmtiEventEnabled::bit_for((jvmtiEvent)ei);
    assert(((THREAD_FILTERED_EVENT_BITS & bit) != 0) == JvmtiUtil::event_threaded(ei),
           "thread filtered event list does not match");
  }
#endif

  _initialized = true;
}

void
JvmtiEventControllerPrivate::vm_start() {
  // some events are now able to be enabled (phase has changed)
  JvmtiEventControllerPrivate::recompute_enabled();
}


void
JvmtiEventControllerPrivate::vm_init() {
  event_init();

  // all the events are now able to be enabled (phase has changed)
  JvmtiEventControllerPrivate::recompute_enabled();
}


void
JvmtiEventControllerPrivate::vm_death() {
  // events are disabled (phase has changed)
  JvmtiEventControllerPrivate::recompute_enabled();
}


///////////////////////////////////////////////////////////////
//
// JvmtiEventController
//

JvmtiEventEnabled JvmtiEventController::_universal_global_event_enabled;

bool
JvmtiEventController::is_global_event(jvmtiEvent event_type) {
  assert(is_valid_event_type(event_type), "invalid event type");
  jlong bit_for = ((jlong)1) << (event_type - TOTAL_MIN_EVENT_TYPE_VAL);
  return((bit_for & GLOBAL_EVENT_BITS)!=0);
}

void
JvmtiEventController::set_user_enabled(JvmtiEnvBase *env, JavaThread *thread, jvmtiEvent event_type, bool enabled) {
  if (Threads::number_of_threads() == 0) {
    // during early VM start-up locks don't exist, but we are safely single threaded,
    // call the functionality without holding the JvmtiThreadState_lock.
    JvmtiEventControllerPrivate::set_user_enabled(env, thread, event_type, enabled);
  } else {
    MutexLocker mu(JvmtiThreadState_lock);
    JvmtiEventControllerPrivate::set_user_enabled(env, thread, event_type, enabled);
  }
}


void
JvmtiEventController::set_event_callbacks(JvmtiEnvBase *env,
                                          const jvmtiEventCallbacks* callbacks,
                                          jint size_of_callbacks) {
  if (Threads::number_of_threads() == 0) {
    // during early VM start-up locks don't exist, but we are safely single threaded,
    // call the functionality without holding the JvmtiThreadState_lock.
    JvmtiEventControllerPrivate::set_event_callbacks(env, callbacks, size_of_callbacks);
  } else {
    MutexLocker mu(JvmtiThreadState_lock);
    JvmtiEventControllerPrivate::set_event_callbacks(env, callbacks, size_of_callbacks);
  }
}

void
JvmtiEventController::set_extension_event_callback(JvmtiEnvBase *env,
                                                   jint extension_event_index,
                                                   jvmtiExtensionEvent callback) {
  if (Threads::number_of_threads() == 0) {
    JvmtiEventControllerPrivate::set_extension_event_callback(env, extension_event_index, callback);
  } else {
    MutexLocker mu(JvmtiThreadState_lock);
    JvmtiEventControllerPrivate::set_extension_event_callback(env, extension_event_index, callback);
  }
}




void
JvmtiEventController::set_frame_pop(JvmtiEnvThreadState *ets, JvmtiFramePop fpop) {
  MutexLockerEx mu(SafepointSynchronize::is_at_safepoint() ? NULL : JvmtiThreadState_lock);
  JvmtiEventControllerPrivate::set_frame_pop(ets, fpop);
}


void
JvmtiEventController::clear_frame_pop(JvmtiEnvThreadState *ets, JvmtiFramePop fpop) {
  MutexLockerEx mu(SafepointSynchronize::is_at_safepoint() ? NULL : JvmtiThreadState_lock);
  JvmtiEventControllerPrivate::clear_frame_pop(ets, fpop);
}


void
JvmtiEventController::clear_to_frame_pop(JvmtiEnvThreadState *ets, JvmtiFramePop fpop) {
  MutexLockerEx mu(SafepointSynchronize::is_at_safepoint() ? NULL : JvmtiThreadState_lock);
  JvmtiEventControllerPrivate::clear_to_frame_pop(ets, fpop);
}

void
JvmtiEventController::change_field_watch(jvmtiEvent event_type, bool added) {
  MutexLocker mu(JvmtiThreadState_lock);
  JvmtiEventControllerPrivate::change_field_watch(event_type, added);
}

void
JvmtiEventController::thread_started(JavaThread *thread) {
  // operates only on the current thread
  // JvmtiThreadState_lock grabbed only if needed.
  JvmtiEventControllerPrivate::thread_started(thread);
}

void
JvmtiEventController::thread_ended(JavaThread *thread) {
  // operates only on the current thread
  // JvmtiThreadState_lock grabbed only if needed.
  JvmtiEventControllerPrivate::thread_ended(thread);
}

void
JvmtiEventController::env_initialize(JvmtiEnvBase *env) {
  if (Threads::number_of_threads() == 0) {
    // during early VM start-up locks don't exist, but we are safely single threaded,
    // call the functionality without holding the JvmtiThreadState_lock.
    JvmtiEventControllerPrivate::env_initialize(env);
  } else {
    MutexLocker mu(JvmtiThreadState_lock);
    JvmtiEventControllerPrivate::env_initialize(env);
  }
}

void
JvmtiEventController::env_dispose(JvmtiEnvBase *env) {
  if (Threads::number_of_threads() == 0) {
    // during early VM start-up locks don't exist, but we are safely single threaded,
    // call the functionality without holding the JvmtiThreadState_lock.
    JvmtiEventControllerPrivate::env_dispose(env);
  } else {
    MutexLocker mu(JvmtiThreadState_lock);
    JvmtiEventControllerPrivate::env_dispose(env);
  }
}


void
JvmtiEventController::vm_start() {
  if (JvmtiEnvBase::environments_might_exist()) {
    MutexLocker mu(JvmtiThreadState_lock);
    JvmtiEventControllerPrivate::vm_start();
  }
}

void
JvmtiEventController::vm_init() {
  if (JvmtiEnvBase::environments_might_exist()) {
    MutexLocker mu(JvmtiThreadState_lock);
    JvmtiEventControllerPrivate::vm_init();
  }
}

void
JvmtiEventController::vm_death() {
  if (JvmtiEnvBase::environments_might_exist()) {
    MutexLocker mu(JvmtiThreadState_lock);
    JvmtiEventControllerPrivate::vm_death();
  }
}<|MERGE_RESOLUTION|>--- conflicted
+++ resolved
@@ -100,14 +100,9 @@
 static const jlong  EXCEPTION_BITS = EXCEPTION_THROW_BIT | EXCEPTION_CATCH_BIT;
 static const jlong  INTERP_EVENT_BITS =  SINGLE_STEP_BIT | METHOD_ENTRY_BIT | METHOD_EXIT_BIT |
                                 FRAME_POP_BIT | FIELD_ACCESS_BIT | FIELD_MODIFICATION_BIT;
-<<<<<<< HEAD
 static const jlong  THREAD_FILTERED_EVENT_BITS = INTERP_EVENT_BITS | EXCEPTION_BITS | MONITOR_BITS | FIBER_BITS |
-                                        BREAKPOINT_BIT | CLASS_LOAD_BIT | CLASS_PREPARE_BIT | THREAD_END_BIT;
-=======
-static const jlong  THREAD_FILTERED_EVENT_BITS = INTERP_EVENT_BITS | EXCEPTION_BITS | MONITOR_BITS |
                                         BREAKPOINT_BIT | CLASS_LOAD_BIT | CLASS_PREPARE_BIT | THREAD_END_BIT |
                                         SAMPLED_OBJECT_ALLOC_BIT;
->>>>>>> 4e83c071
 static const jlong  NEED_THREAD_LIFE_EVENTS = THREAD_FILTERED_EVENT_BITS | THREAD_START_BIT;
 static const jlong  EARLY_EVENT_BITS = CLASS_FILE_LOAD_HOOK_BIT | CLASS_LOAD_BIT | CLASS_PREPARE_BIT |
                                VM_START_BIT | VM_INIT_BIT | VM_DEATH_BIT | NATIVE_METHOD_BIND_BIT |
