--- conflicted
+++ resolved
@@ -137,14 +137,14 @@
     _mode = at_end_mode;
     return true;
   }
-  
+
   // Interpreted frame
   if (_frame.is_interpreted_frame()) {
     fill_from_interpreter_frame();
 
     if (Continuation::is_scope_bottom(_continuation_scope(), _frame, &_reg_map))
       _mode = at_end_mode;
-    
+
     return true;
   }
 
@@ -206,13 +206,11 @@
         decode_offset = pc_desc->scope_decode_offset();
       }
       fill_from_compiled_frame(decode_offset);
-<<<<<<< HEAD
 
       if (Continuation::is_scope_bottom(_continuation_scope(), _frame, &_reg_map))
         _mode = at_end_mode;
-=======
+
       _vframe_id = 0;
->>>>>>> 8ab3e775
     }
     return true;
   }
@@ -237,7 +235,7 @@
     method = Continuation::interpreter_frame_method(_frame, &_reg_map);
     bcp    = Continuation::interpreter_frame_bcp(_frame, &_reg_map);
   }
-  int bci = method->validate_bci_from_bcp(bcp);
+  int       bci    = method->validate_bci_from_bcp(bcp);
   // 6379830 AsyncGetCallTrace sometimes feeds us wild frames.
   // AsyncGetCallTrace interrupts the VM asynchronously. As a result
   // it is possible to access an interpreter frame for which
